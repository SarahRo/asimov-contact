// Copyright (C) 2021-2022 Sarah Roggendorf and Jørgen S. Dokken
//
// This file is part of DOLFINx_Contact
//
// SPDX-License-Identifier:    MIT

#include "Contact.h"
#include "error_handling.h"
#include "utils.h"
#include <dolfinx/common/log.h>
using namespace dolfinx_contact;

namespace
{

/// Tabulate the coordinate element basis functions at quadrature points
///
/// @param[in] cmap The coordinate element
/// @param[in] q_rule The quadrature rule
std::pair<std::vector<double>, std::array<std::size_t, 4>>
tabulate(const dolfinx::fem::CoordinateElement<double>& cmap,
         std::shared_ptr<const dolfinx_contact::QuadratureRule> q_rule)
{

  // Create quadrature points on reference facet
  const std::vector<double>& q_weights = q_rule->weights();
  const std::vector<double>& q_points = q_rule->points();
  assert(q_weights.size() == (std::size_t)q_rule->offset().back());
  // Tabulate Coordinate element (first derivative to compute Jacobian)
  std::array<std::size_t, 4> cmap_shape
      = cmap.tabulate_shape(0, q_weights.size());
  std::vector<double> cmap_basis(
      std::reduce(cmap_shape.begin(), cmap_shape.end(), 1, std::multiplies{}));
  cmap.tabulate(0, q_points, {q_weights.size(), q_rule->tdim()}, cmap_basis);
  return {cmap_basis, cmap_shape};
}

/// Given a set of facets on the submesh, find all cells on the opposite surface
/// of the parent mesh that is linked.
/// @param[in, out] linked_cells List of unique cells on the parent mesh
/// (sorted)
/// @param[in] submesh_facets List of facets on the submesh
/// @param[in] sub_to_parent Map from each facet of on the submesh (local to
/// process) to the tuple (submesh_cell_index, local_facet_index)
/// @param[in] parent_cells Map from submesh cell (local to process) to parent
/// mesh cell (local to process)
void compute_linked_cells(
    std::vector<std::int32_t>& linked_cells,
    const std::span<const std::int32_t>& submesh_facets,
    const std::shared_ptr<const dolfinx::graph::AdjacencyList<std::int32_t>>&
        sub_to_parent,
    const std::span<const std::int32_t>& parent_cells)
{
  linked_cells.resize(0);
  linked_cells.reserve(submesh_facets.size());
  std::for_each(submesh_facets.begin(), submesh_facets.end(),
                [&sub_to_parent, &parent_cells, &linked_cells](const auto facet)
                {
                  // Remove facets with negative index
                  if (facet >= 0)
                  {
                    // Extract (cell, facet) pair from submesh
                    auto facet_pair = sub_to_parent->links(facet);
                    assert(facet_pair.size() == 2);
                    linked_cells.push_back(parent_cells[facet_pair[0]]);
                  }
                });

  // Remove duplicates
  dolfinx::radix_sort(std::span<std::int32_t>(linked_cells));
  linked_cells.erase(std::unique(linked_cells.begin(), linked_cells.end()),
                     linked_cells.end());
}

} // namespace

dolfinx_contact::Contact::Contact(
    const std::vector<std::shared_ptr<dolfinx::mesh::MeshTags<std::int32_t>>>&
        markers,
    std::shared_ptr<const dolfinx::graph::AdjacencyList<std::int32_t>> surfaces,
    const std::vector<std::array<int, 2>>& contact_pairs,
    std::shared_ptr<dolfinx::fem::FunctionSpace<double>> V,
    std::vector<ContactMode> mode, const int q_deg)
    : _surfaces(surfaces->array()), _contact_pairs(contact_pairs), _V(V),
      _mode(mode)
{
  std::size_t num_surfaces = surfaces->array().size();
  assert(_V);
  std::shared_ptr<const dolfinx::mesh::Mesh<double>> mesh = _V->mesh();
  auto topology = mesh->topology();
  const int tdim = topology->dim(); // topological dimension
  const int fdim = tdim - 1;        // topological dimension of facet
  std::shared_ptr<const dolfinx::graph::AdjacencyList<int>> f_to_c
      = topology->connectivity(fdim, tdim);
  assert(f_to_c);
  std::shared_ptr<const dolfinx::graph::AdjacencyList<int>> c_to_f
      = topology->connectivity(tdim, fdim);
  assert(c_to_f);
  // storing number of facets owned locally for each surface
  _local_facets.resize(num_surfaces);
  // used to store map from quadrature to candidate surface for each contact
  // pair
  _facet_maps.resize(contact_pairs.size());
  // store physical quadrature points for each surface
  _qp_phys.resize(num_surfaces);
  // reference points on opposite surface
  _reference_contact_points.resize(num_surfaces);
  // shape of reference points on opposite surface
  _reference_contact_shape.resize(num_surfaces);
  // store max number of links for each quadrature surface
  _max_links.resize(contact_pairs.size());
  // Create adjacency list linking facets as (cell, facet) pairs to the index of
  // the surface. The pairs are flattened row-major
  std::vector<std::int32_t> all_facet_pairs;
  std::vector<std::int32_t> offsets;
  offsets.push_back(0);
  for (std::size_t s = 0; s < markers.size(); ++s)
  {
    std::shared_ptr<dolfinx::mesh::MeshTags<int>> marker = markers[s];
    std::span<const int> links = surfaces->links(int(s));
    for (std::size_t i = 0; i < links.size(); ++i)
    {
      std::vector<std::int32_t> facets = marker->find(links[i]);
      int index = surfaces->offsets()[s] + int(i);
      auto [cell_facet_pairs, num_local]
          = dolfinx_contact::compute_active_entities(
              mesh, facets, dolfinx::fem::IntegralType::exterior_facet);
      all_facet_pairs.insert(all_facet_pairs.end(),
                             std::begin(cell_facet_pairs),
                             std::end(cell_facet_pairs));
      offsets.push_back(offsets.back() + cell_facet_pairs.size());
      _local_facets[index]
          = num_local; // store how many facets are owned by the process
    }
  }
  _submesh = dolfinx_contact::SubMesh(mesh, all_facet_pairs);
  _cell_facet_pairs
      = std::make_shared<dolfinx::graph::AdjacencyList<std::int32_t>>(
          std::move(all_facet_pairs), std::move(offsets));
  _quadrature_rule = std::make_shared<QuadratureRule>(
      topology->cell_types()[0], q_deg, fdim, basix::quadrature::type::Default);
}
//------------------------------------------------------------------------------------------------
std::pair<std::vector<double>, std::array<std::size_t, 3>>
dolfinx_contact::Contact::qp_phys(int surface)
{
  const std::size_t num_facets = _local_facets[surface];
  const std::size_t num_q_points
      = _quadrature_rule->offset()[1] - _quadrature_rule->offset()[0];
  const std::size_t gdim = _V->mesh()->geometry().dim();
  std::array<std::size_t, 3> shape = {num_facets, num_q_points, gdim};
  return {_qp_phys[surface], shape};
}
//------------------------------------------------------------------------------------------------
std::size_t dolfinx_contact::Contact::coefficients_size(bool meshtie)
{
  // mesh data
  assert(_V);
  std::shared_ptr<const dolfinx::mesh::Mesh<double>> mesh = _V->mesh();
  const std::size_t gdim = mesh->geometry().dim(); // geometrical dimension

  // Extract function space data (assuming same test and trial space)
  std::shared_ptr<const dolfinx::fem::DofMap> dofmap = _V->dofmap();
  const std::size_t ndofs_cell = dofmap->cell_dofs(0).size();
  const std::size_t bs = dofmap->bs();

  // NOTE: Assuming same number of quadrature points on each cell
  dolfinx_contact::error::check_cell_type(mesh->topology()->cell_types()[0]);

  const std::size_t num_q_points
      = _quadrature_rule->offset()[1] - _quadrature_rule->offset()[0];
  const std::size_t max_links
      = *std::max_element(_max_links.begin(), _max_links.end());

  if (meshtie)
  {

    // Coefficient offsets
    // Expecting coefficients in following order:
    // mu, lmbda, h,test_fn, grad(test_fn), u, grad(u), u_opposite,
    // grad(u_opposite)
    std::array<std::size_t, 9> cstrides
        = {1,
           1,
           1,
           num_q_points * ndofs_cell * bs * max_links,
           num_q_points * ndofs_cell * bs * max_links,
           num_q_points * gdim,
           num_q_points * gdim * gdim,
           num_q_points * bs,
           num_q_points * gdim * bs};
    return std::accumulate(cstrides.cbegin(), cstrides.cend(), 0);
  }
  else
  {
    // Coefficient offsets
    // Expecting coefficients in the following order
    // mu, lmbda, h, gap, friction_coeff, normals, test_fns, u, grad(u), u_opposite,
    std::array<std::size_t, 9> cstrides
        = {4,
           num_q_points * bs,
           num_q_points * bs,
           num_q_points * ndofs_cell * bs * max_links,
           num_q_points * gdim,
           num_q_points * gdim * gdim,
           num_q_points * bs};
    return std::accumulate(cstrides.cbegin(), cstrides.cend(), 0);
  };
}

Mat dolfinx_contact::Contact::create_petsc_matrix(
    const dolfinx::fem::Form<PetscScalar>& a, const std::string& type)
{

  // Build standard sparsity pattern
  dolfinx::la::SparsityPattern pattern
      = dolfinx::fem::create_sparsity_pattern(a);

  std::shared_ptr<const dolfinx::fem::DofMap> dofmap
      = a.function_spaces().at(0)->dofmap();

  // Temporary array to hold dofs for sparsity pattern
  std::vector<std::int32_t> linked_dofs;

  // Loop over each contact interface, and create sparsity pattern for the
  // dofs on the opposite surface
  for (std::size_t k = 0; k < _contact_pairs.size(); ++k)
  {
    const std::array<int, 2>& contact_pair = _contact_pairs[k];
    std::shared_ptr<const dolfinx::graph::AdjacencyList<int>> facet_map
        = _submesh.facet_map();
    assert(facet_map);
    std::span<const std::int32_t> parent_cells = _submesh.parent_cells();

    auto cell_facet_pairs = _cell_facet_pairs->links(contact_pair.front());
    for (int i = 0; i < (int)(2 * _local_facets[contact_pair.front()]); i += 2)
    {
      std::int32_t cell = cell_facet_pairs[i];
      std::span<const int> cell_dofs = dofmap->cell_dofs(cell);

      linked_dofs.clear();
      for (auto link : _facet_maps[k]->links(i / 2))
      {
        if (link < 0)
          continue;
        const int linked_sub_cell = facet_map->links(link).front();
        const std::int32_t linked_cell = parent_cells[linked_sub_cell];
        for (auto dof : dofmap->cell_dofs(linked_cell))
          linked_dofs.push_back(dof);
      }

      // Remove duplicates
      dolfinx::radix_sort(std::span<std::int32_t>(linked_dofs));
      linked_dofs.erase(std::unique(linked_dofs.begin(), linked_dofs.end()),
                        linked_dofs.end());

      pattern.insert(cell_dofs, linked_dofs);
      pattern.insert(linked_dofs, cell_dofs);
    }
  }
  // Finalise communication
  pattern.finalize();

  return dolfinx::la::petsc::create_matrix(a.mesh()->comm(), pattern, type);
}
//------------------------------------------------------------------------------------------------
void dolfinx_contact::Contact::create_distance_map(int pair)
{
  // Get quadrature mesh info
  auto [quadrature_mt, candidate_mt] = _contact_pairs[pair];
  std::shared_ptr<const dolfinx::mesh::Mesh<double>> quadrature_mesh
      = _submesh.mesh();
  std::shared_ptr<const dolfinx::mesh::Mesh<double>> candidate_mesh
      = _submesh.mesh();
  const std::size_t num_facets = _local_facets[quadrature_mt];
  // Get (cell, local_facet_index) tuples on quadrature submesh
  const std::vector<std::int32_t> quadrature_facets
      = _submesh.get_submesh_tuples(
          _cell_facet_pairs->links(quadrature_mt).subspan(0, 2 * num_facets));

  // Get (cell, local_facet_index) tuples on candidate submesh
  const std::vector<std::int32_t> submesh_facets
      = _submesh.get_submesh_tuples(_cell_facet_pairs->links(candidate_mt));

  // Compute facet map
  [[maybe_unused]] auto [adj, reference_x, shape]
      = dolfinx_contact::compute_distance_map(
          *quadrature_mesh, quadrature_facets, *candidate_mesh, submesh_facets,
          *_quadrature_rule, _mode[pair], _radius);

  _facet_maps[pair]
      = std::make_shared<dolfinx::graph::AdjacencyList<std::int32_t>>(adj);

  _reference_contact_points[pair] = reference_x;
  _reference_contact_shape[pair] = shape;

  // NOTE: More data that should be updated inside this code
  const dolfinx::fem::CoordinateElement<double>& cmap
      = candidate_mesh->geometry().cmaps()[0];
  std::tie(_reference_basis, _reference_shape)
      = tabulate(cmap, _quadrature_rule);

  // NOTE: This function should be moved somwhere else, or return the actual
  // points such that we compuld send them in to compute_distance_map.
  // Compute quadrature points on physical facet _qp_phys_"origin_meshtag"
  create_q_phys(quadrature_mt);

  // Update maximum number of connected cells
  _max_links[pair] = _quadrature_rule->num_points(0);
}
//------------------------------------------------------------------------------------------------
std::pair<std::vector<PetscScalar>, int>
dolfinx_contact::Contact::pack_nx(int pair)
{
  auto [quadrature_mt, candidate_mt] = _contact_pairs[pair];
  const std::shared_ptr<const dolfinx::mesh::Mesh<double>>& quadrature_mesh
      = _submesh.mesh();
  assert(quadrature_mesh);

  const std::size_t num_facets = _local_facets[quadrature_mt];
  // Get (cell, local_facet_index) tuples on quadrature submesh
  const std::vector<std::int32_t> quadrature_facets
      = _submesh.get_submesh_tuples(
          _cell_facet_pairs->links(quadrature_mt).subspan(0, 2 * num_facets));
  // Get information about submesh geometry and topology
  const dolfinx::mesh::Geometry<double>& geometry = quadrature_mesh->geometry();
  const int gdim = geometry.dim();
  std::span<const double> x_g = geometry.x();
  auto x_dofmap = geometry.dofmap();
  const dolfinx::fem::CoordinateElement<double>& cmap = geometry.cmaps()[0];
  const std::size_t num_dofs_g = cmap.dim();
  auto topology = quadrature_mesh->topology();
  const int tdim = topology->dim();

  // num quadrature pints
  error::check_cell_type(quadrature_mesh->topology()->cell_types()[0]);
  const std::size_t num_q_points = _quadrature_rule->num_points(0);
  std::vector<PetscScalar> normals(num_facets * num_q_points * gdim, 0.0);
  const int cstride = (int)num_q_points * gdim;

  // return if no facets on process
  if (num_facets == 0)
    return {std::move(normals), cstride};

  // Get all quadrature points
  const std::vector<double>& q_points = _quadrature_rule->points();
  assert(_quadrature_rule->tdim() == (std::size_t)tdim);
  const std::array<std::size_t, 2> shape
      = {q_points.size() / tdim, (std::size_t)tdim};

  // Tabulate first derivatives basis functions at all reference points
  const std::array<std::size_t, 4> basis_shape
      = cmap.tabulate_shape(1, shape[0]);
  assert(basis_shape.back() == 1);
  std::vector<double> cmap_basisb(std::reduce(
      basis_shape.cbegin(), basis_shape.cend(), 1, std::multiplies{}));
  cmap.tabulate(1, q_points, shape, cmap_basisb);

  // Get facet normals on reference cell
  basix::cell::type cell_type
      = dolfinx::mesh::cell_type_to_basix_type(topology->cell_types()[0]);
  auto [facet_normalsb, n_shape]
      = basix::cell::facet_outward_normals<double>(cell_type);
  cmdspan2_t facet_normals(facet_normalsb.data(), n_shape);

  // Working memory for loop
  std::vector<double> coordinate_dofsb(num_dofs_g * gdim);
  cmdspan2_t coordinate_dofs(coordinate_dofsb.data(), num_dofs_g, gdim);
  std::array<double, 9> Jb;
  std::array<double, 9> Kb;
  mdspan2_t J(Jb.data(), gdim, tdim);
  mdspan2_t K(Kb.data(), tdim, gdim);
  mdspan4_t full_basis(cmap_basisb.data(), basis_shape);

  // Loop over quadrature points
  for (std::size_t i = 0; i < quadrature_facets.size(); i += 2)
  {

    // Copy coordinate dofs of candidate cell
    // Get cell geometry (coordinate dofs)
    auto x_dofs
        = stdex::submdspan(x_dofmap, quadrature_facets[i], stdex::full_extent);
    assert(x_dofs.size() == num_dofs_g);
    for (std::size_t j = 0; j < num_dofs_g; ++j)
    {
      std::copy_n(std::next(x_g.begin(), 3 * x_dofs[j]), gdim,
                  std::next(coordinate_dofsb.begin(), j * gdim));
    }
    for (std::size_t q = 0; q < num_q_points; ++q)
    {
      auto dphi = stdex::submdspan(full_basis, std::pair{1, tdim + 1},
                                   quadrature_facets[i + 1] * num_q_points + q,
                                   stdex::full_extent, 0);

      // Compute Jacobian and Jacobian inverse for Piola mapping of normal
      std::fill(Jb.begin(), Jb.end(), 0);
      dolfinx::fem::CoordinateElement<double>::compute_jacobian(
          dphi, coordinate_dofs, J);
      std::fill(Kb.begin(), Kb.end(), 0);
      dolfinx::fem::CoordinateElement<double>::compute_jacobian_inverse(J, K);

      // Push forward normal using covariant Piola
      physical_facet_normal(
          std::span(normals.data() + i / 2 * cstride + q * gdim, gdim), K,
          stdex::submdspan(facet_normals, quadrature_facets[i + 1],
                           stdex::full_extent));
    }
  }
  return {std::move(normals), cstride};
}
//------------------------------------------------------------------------------------------------
dolfinx_contact::kernel_fn<PetscScalar>
dolfinx_contact::Contact::generate_kernel(Kernel type)
{
  const std::size_t max_links
      = *std::max_element(_max_links.begin(), _max_links.end());
<<<<<<< HEAD
  const std::size_t ndofs_cell = _V->dofmap()->element_dof_layout().num_dofs();

  // Coefficient offsets
  // Expecting coefficients in following order:
  // mu, lmbda, h, gap, normals, test_fn, u, grad(u), u_opposite
  // offsets(0) - mu,             size 1
  // offsets(1) - lmbda           size 1
  // offsets(2) - h               size 1
  // offsets(3) - gap             size num_q_points * gdim
  // offsets(4) - normals         size num_q_points * gdim
  // offsets(5) - test_fn         size num_q_points * ndofs * bs * max_links
  // offsets(6) - u               size num_q_points * gdim
  // offsets(7) - grad(u)         size num_q_points * gdim * gdim
  // offsets(8) - u_opposite      size num_q_points * bs
  std::vector<std::size_t> cstrides
      = {1,
         1,
         1,
         num_q_points * gdim,
         num_q_points * gdim,
         num_q_points * ndofs_cell * bs * max_links,
         num_q_points * gdim,
         num_q_points * gdim * gdim,
         num_q_points * bs};

  auto kd = dolfinx_contact::KernelData(_V, _quadrature_rule, cstrides);

  /// @brief Assemble kernel for RHS of unbiased contact problem
  ///
  /// Assemble of the residual of the unbiased contact problem into vector
  /// `b`.
  /// @param[in,out] b The vector to assemble the residual into
  /// @param[in] c The coefficients used in kernel. Assumed to be
  /// ordered as mu, lmbda, h, gap, normals, test_fn, u, u_opposite.
  /// @param[in] w The constants used in kernel. Assumed to be ordered as
  /// `gamma`, `theta`.
  /// @param[in] coordinate_dofs The physical coordinates of cell. Assumed to
  /// be padded to 3D, (shape (num_nodes, 3)).
  /// @param[in] facet_index Local facet index (relative to cell)
  /// @param[in] num_links How many cells from opposite surface are connected
  /// with the cell.
  /// @param[in] q_indices The quadrature points to loop over
  kernel_fn<PetscScalar> unbiased_rhs =
      [kd, gdim, ndofs_cell,
       bs](std::vector<std::vector<PetscScalar>>& b,
           std::span<const PetscScalar> c, const PetscScalar* w,
           const double* coordinate_dofs, const std::size_t facet_index,
           const std::size_t num_links, std::span<const std::int32_t> q_indices)

  {
    // Retrieve some data from kd
    const std::uint32_t tdim = kd.tdim();

    // NOTE: DOLFINx has 3D input coordinate dofs
    cmdspan2_t coord(coordinate_dofs, kd.num_coordinate_dofs(), 3);

    // Create data structures for jacobians
    // We allocate more memory than required, but its better for the compiler
    std::array<double, 9> Jb;
    mdspan2_t J(Jb.data(), gdim, tdim);
    std::array<double, 9> Kb;
    mdspan2_t K(Kb.data(), tdim, gdim);
    std::array<double, 6> J_totb;
    mdspan2_t J_tot(J_totb.data(), gdim, tdim - 1);
    double detJ = 0;
    std::array<double, 18> detJ_scratch;

    // Normal vector on physical facet at a single quadrature point
    std::array<double, 3> n_phys;

    // Pre-compute jacobians and normals for affine meshes
    if (kd.affine())
    {
      detJ = kd.compute_first_facet_jacobian(facet_index, J, K, J_tot,
                                             detJ_scratch, coord);
      physical_facet_normal(std::span(n_phys.data(), gdim), K,
                            stdex::submdspan(kd.facet_normals(), facet_index,
                                             stdex::full_extent));
    }

    // Extract constants used inside quadrature loop
    double gamma = c[2] / w[0];     // h/gamma
    double gamma_inv = w[0] / c[2]; // gamma/h
    double theta = w[1];
    double mu = c[0];
    double lmbda = c[1];
    // Extract reference to the tabulated basis function
    s_cmdspan2_t phi = kd.phi();
    s_cmdspan3_t dphi = kd.dphi();

    // Extract reference to quadrature weights for the local facet

    auto weights = kd.weights(facet_index);

    // Temporary data structures used inside quadrature loop
    std::array<double, 3> n_surf = {0, 0, 0};
    std::vector<double> epsnb(ndofs_cell * gdim, 0);
    mdspan2_t epsn(epsnb.data(), ndofs_cell, gdim);
    std::vector<double> trb(ndofs_cell * gdim, 0);
    mdspan2_t tr(trb.data(), ndofs_cell, gdim);
    std::vector<double> sig_n_u(gdim);

    // Loop over quadrature points
    const std::size_t q_start = kd.qp_offsets(facet_index);
    const std::size_t q_end = kd.qp_offsets(facet_index + 1);
    const std::size_t num_points = q_end - q_start;
    for (auto q : q_indices)
    {
      const std::size_t q_pos = q_start + q;

      // Update Jacobian and physical normal
      detJ = kd.update_jacobian(q, facet_index, detJ, J, K, J_tot, detJ_scratch,
                                coord);
      kd.update_normal(std::span(n_phys.data(), gdim), K, facet_index);
      double n_dot = 0;
      double gap = 0;
      // For ray tracing the gap is given by n * (Pi(x) -x)
      // where n = n_x
      // For closest point n = -n_y
      for (std::size_t i = 0; i < gdim; i++)
      {
        n_surf[i] = -c[kd.offsets(4) + q * gdim + i];
        n_dot += n_phys[i] * n_surf[i];
        gap += c[kd.offsets(3) + q * gdim + i] * n_surf[i];
      }

      compute_normal_strain_basis(epsn, tr, K, dphi, n_surf,
                                  std::span(n_phys.data(), gdim), q_pos);

      // compute sig(u)*n_phys
      std::fill(sig_n_u.begin(), sig_n_u.end(), 0.0);
      compute_sigma_n_u(sig_n_u,
                        c.subspan(kd.offsets(7) + q * gdim * gdim, gdim * gdim),
                        std::span(n_phys.data(), gdim), mu, lmbda);

      // compute inner(sig(u)*n_phys, n_surf) and inner(u, n_surf)
      double sign_u = 0;
      double jump_un = 0;
      for (std::size_t j = 0; j < gdim; ++j)
      {
        sign_u += sig_n_u[j] * n_surf[j];
        jump_un += c[kd.offsets(6) + gdim * q + j] * n_surf[j];
      }
      std::size_t offset_u_opp = kd.offsets(8) + q * bs;
      for (std::size_t j = 0; j < bs; ++j)
        jump_un += -c[offset_u_opp + j] * n_surf[j];

      const double w0 = weights[q] * detJ;

      double Pn_u = R_plus((jump_un - gap) - gamma * sign_u) * w0;
      // Fill contributions of facet with itself
      for (std::size_t i = 0; i < ndofs_cell; i++)
      {
        for (std::size_t n = 0; n < bs; n++)
        {
          double v_dot_nsurf = n_surf[n] * phi(q_pos, i);
          double sign_v = (lmbda * tr(i, n) * n_dot + mu * epsn(i, n));
          // This is (1./gamma)*Pn_v to avoid the product gamma*(1./gamma)
          double Pn_v = v_dot_nsurf - gamma * theta * sign_v;
          b[0][n + i * bs] += 0.5 * gamma_inv * Pn_u * Pn_v;

          // entries corresponding to v on the other surface
          for (std::size_t k = 0; k < num_links; k++)
          {
            std::size_t index = kd.offsets(5) + k * num_points * ndofs_cell * bs
                                + i * num_points * bs + q * bs + n;
            double v_n_opp = c[index] * n_surf[n];

            b[k + 1][n + i * bs] -= 0.5 * gamma_inv * v_n_opp * Pn_u;
          }
        }
      }
    }
  };

  /// @brief Assemble kernel for Jacobian (LHS) of unbiased contact
  /// problem
  ///
  /// Assemble of the residual of the unbiased contact problem into matrix
  /// `A`.
  /// @param[in,out] A The matrix to assemble the Jacobian into
  /// @param[in] c The coefficients used in kernel. Assumed to be
  /// ordered as mu, lmbda, h, gap, normals, test_fn, u, u_opposite.
  /// @param[in] w The constants used in kernel. Assumed to be ordered as
  /// `gamma`, `theta`.
  /// @param[in] coordinate_dofs The physical coordinates of cell. Assumed
  /// to be padded to 3D, (shape (num_nodes, 3)).
  /// @param[in] facet_index Local facet index (relative to cell)
  /// @param[in] num_links How many cells from opposite surface are connected
  /// with the cell.
  /// @param[in] q_indices The quadrature points to loop over
  kernel_fn<PetscScalar> unbiased_jac
      = [kd, gdim, ndofs_cell, bs](
            std::vector<std::vector<PetscScalar>>& A, std::span<const double> c,
            const double* w, const double* coordinate_dofs,
            const std::size_t facet_index, const std::size_t num_links,
            std::span<const std::int32_t> q_indices)
  {
    // Retrieve some data from kd
    const std::uint32_t tdim = kd.tdim();

    // NOTE: DOLFINx has 3D input coordinate dofs
    cmdspan2_t coord(coordinate_dofs, kd.num_coordinate_dofs(), 3);

    // Create data structures for jacobians
    // We allocate more memory than required, but its better for the compiler
    std::array<double, 9> Jb;
    mdspan2_t J(Jb.data(), gdim, tdim);
    std::array<double, 9> Kb;
    mdspan2_t K(Kb.data(), tdim, gdim);
    std::array<double, 6> J_totb;
    mdspan2_t J_tot(J_totb.data(), gdim, tdim - 1);
    double detJ = 0;
    std::array<double, 18> detJ_scratch;

    // Normal vector on physical facet at a single quadrature point
    std::array<double, 3> n_phys;

    // Pre-compute jacobians and normals for affine meshes
    if (kd.affine())
    {
      detJ = kd.compute_first_facet_jacobian(facet_index, J, K, J_tot,
                                             detJ_scratch, coord);
      physical_facet_normal(std::span(n_phys.data(), gdim), K,
                            stdex::submdspan(kd.facet_normals(), facet_index,
                                             stdex::full_extent));
    }

    // Extract scaled gamma (h/gamma) and its inverse
    double gamma = c[2] / w[0];
    double gamma_inv = w[0] / c[2];

    double theta = w[1];
    double mu = c[0];
    double lmbda = c[1];

    cmdspan3_t dphi = kd.dphi();
    cmdspan2_t phi = kd.phi();
    std::array<std::size_t, 2> q_offset
        = {kd.qp_offsets(facet_index), kd.qp_offsets(facet_index + 1)};
    const std::size_t num_points = q_offset.back() - q_offset.front();
    std::span<const double> weights = kd.weights(facet_index);
    std::array<double, 3> n_surf = {0, 0, 0};
    std::vector<double> epsnb(ndofs_cell * gdim);
    mdspan2_t epsn(epsnb.data(), ndofs_cell, gdim);
    std::vector<double> trb(ndofs_cell * gdim);
    mdspan2_t tr(trb.data(), ndofs_cell, gdim);
    std::vector<double> sig_n_u(gdim);

    // Loop over quadrature points
    for (auto q : q_indices)
    {
      const std::size_t q_pos = q_offset.front() + q;
      // Update Jacobian and physical normal
      detJ = kd.update_jacobian(q, facet_index, detJ, J, K, J_tot, detJ_scratch,
                                coord);
      kd.update_normal(std::span(n_phys.data(), gdim), K, facet_index);

      double n_dot = 0;
      double gap = 0;
      // The gap is given by n * (Pi(x) -x)
      // For raytracing n = n_x
      // For closest point n = -n_y
      for (std::size_t i = 0; i < gdim; i++)
      {
        n_surf[i] = -c[kd.offsets(4) + q * gdim + i];
        n_dot += n_phys[i] * n_surf[i];
        gap += c[kd.offsets(3) + q * gdim + i] * n_surf[i];
      }

      compute_normal_strain_basis(epsn, tr, K, dphi, n_surf,
                                  std::span(n_phys.data(), gdim), q_pos);

      // compute sig(u)*n_phys
      std::fill(sig_n_u.begin(), sig_n_u.end(), 0.0);
      compute_sigma_n_u(sig_n_u,
                        c.subspan(kd.offsets(7) + q * gdim * gdim, gdim * gdim),
                        std::span(n_phys.data(), gdim), mu, lmbda);

      // compute inner(sig(u)*n_phys, n_surf) and inner(u, n_surf)
      double sign_u = 0;
      double jump_un = 0;
      for (std::size_t j = 0; j < gdim; ++j)
      {
        sign_u += sig_n_u[j] * n_surf[j];
        jump_un += c[kd.offsets(6) + gdim * q + j] * n_surf[j];
      }
      std::size_t offset_u_opp = kd.offsets(8) + q * bs;
      for (std::size_t j = 0; j < bs; ++j)
        jump_un += -c[offset_u_opp + j] * n_surf[j];

      double Pn_u = dR_plus((jump_un - gap) - gamma * sign_u);

      // Fill contributions of facet with itself
      const double w0 = weights[q] * detJ;
      for (std::size_t j = 0; j < ndofs_cell; j++)
      {
        for (std::size_t l = 0; l < bs; l++)
        {
          double sign_du = (lmbda * tr(j, l) * n_dot + mu * epsn(j, l));
          double Pn_du
              = (phi(q_pos, j) * n_surf[l] - gamma * sign_du) * Pn_u * w0;

          sign_du *= w0;
          for (std::size_t i = 0; i < ndofs_cell; i++)
          {
            for (std::size_t b = 0; b < bs; b++)
            {
              double v_dot_nsurf = n_surf[b] * phi(q_pos, i);
              double sign_v = (lmbda * tr(i, b) * n_dot + mu * epsn(i, b));
              double Pn_v =  v_dot_nsurf - gamma * theta * sign_v;
              A[0][(b + i * bs) * ndofs_cell * bs + l + j * bs]
                  += 0.5 * gamma_inv * Pn_du * Pn_v;

              // entries corresponding to u and v on the other surface
              for (std::size_t k = 0; k < num_links; k++)
              {
                std::size_t index = kd.offsets(5)
                                    + k * num_points * ndofs_cell * bs
                                    + j * num_points * bs + q * bs + l;
                double du_n_opp = c[index] * n_surf[l];

                du_n_opp *= w0 * Pn_u;
                index = kd.offsets(5) + k * num_points * ndofs_cell * bs
                        + i * num_points * bs + q * bs + b;
                double v_n_opp = c[index] * n_surf[b];
                A[3 * k + 1][(b + i * bs) * bs * ndofs_cell + l + j * bs]
                    -= 0.5 * gamma_inv * du_n_opp * Pn_v;
                A[3 * k + 2][(b + i * bs) * bs * ndofs_cell + l + j * bs]
                    -= 0.5 * gamma_inv * Pn_du * v_n_opp;
                A[3 * k + 3][(b + i * bs) * bs * ndofs_cell + l + j * bs]
                    += 0.5 * gamma_inv * du_n_opp * v_n_opp;
              }
            }
          }
        }
      }
    }
  };
=======
>>>>>>> fbc06e54
  switch (type)
  {
  case Kernel::MeshTieRhs:
  {

    return generate_meshtie_kernel(type, _V, _quadrature_rule, max_links);
  }
  case Kernel::MeshTieJac:
  {
    return generate_meshtie_kernel(type, _V, _quadrature_rule, max_links);
  }
  default:
    return generate_contact_kernel(type, _V, _quadrature_rule, max_links);
  }
}
//------------------------------------------------------------------------------------------------
void dolfinx_contact::Contact::create_q_phys(int origin_meshtag)
{
  // Get information depending on surface

  const std::vector<std::int32_t> submesh_facets
      = _submesh.get_submesh_tuples(_cell_facet_pairs->links(origin_meshtag));
  auto mesh_sub = _submesh.mesh();
  const std::size_t gdim = mesh_sub->geometry().dim();
  const std::vector<size_t>& qp_offsets = _quadrature_rule->offset();
  _qp_phys[origin_meshtag].resize((qp_offsets[1] - qp_offsets[0])
                                  * (submesh_facets.size() / 2) * gdim);
  compute_physical_points(*mesh_sub, submesh_facets, qp_offsets,
                          cmdspan4_t(_reference_basis.data(), _reference_shape),
                          _qp_phys[origin_meshtag]);
}
//------------------------------------------------------------------------------------------------
void dolfinx_contact::Contact::max_links(int pair)
{
  std::size_t max_links = 0;
  // Select which side of the contact interface to loop from and get the
  // correct map
  const std::array<int, 2>& contact_pair = _contact_pairs[pair];
  std::span<const std::int32_t> active_facets
      = _cell_facet_pairs->links(contact_pair.front());
  std::shared_ptr<const dolfinx::graph::AdjacencyList<int>> map
      = _facet_maps[pair];
  assert(map);
  std::shared_ptr<const dolfinx::graph::AdjacencyList<int>> facet_map
      = _submesh.facet_map();
  assert(facet_map);
  for (std::size_t i = 0; i < active_facets.size(); i += 2)
  {
    std::vector<std::int32_t> linked_cells;
    for (auto link : map->links((int)i / 2))
    {
      if (link >= 0)
      {
        auto facet_pair = facet_map->links(link);
        linked_cells.push_back(facet_pair.front());
      }
    }
    // Remove duplicates
    std::sort(linked_cells.begin(), linked_cells.end());
    linked_cells.erase(std::unique(linked_cells.begin(), linked_cells.end()),
                       linked_cells.end());
    max_links = std::max(max_links, linked_cells.size());
  }
  _max_links[pair] = max_links;
}
//------------------------------------------------------------------------------------------------
std::pair<std::vector<PetscScalar>, int>
dolfinx_contact::Contact::pack_gap(int pair)
{
  // FIXME: This function should take in the quadrature points
  // (push_forward_quadrature) of the relevant facet, and the reference
  // points on the other surface (output of distance map)
  auto [quadrature_mt, candidate_mt] = _contact_pairs[pair];
  // Retrieve submeshes
  const std::shared_ptr<const dolfinx::mesh::Mesh<double>>& quadrature_mesh
      = _submesh.mesh();
  assert(quadrature_mesh);
  const std::shared_ptr<const dolfinx::mesh::Mesh<double>>& candidate_mesh
      = _submesh.mesh();
  assert(candidate_mesh);

  // Determine coefficient size and allocate coefficient memory
  const std::size_t num_facets = _local_facets[quadrature_mt];
  // NOTE: Assumes same number of quadrature points on all facets
  error::check_cell_type(candidate_mesh->topology()->cell_types()[0]);
  const std::size_t num_q_point
      = _quadrature_rule->offset()[1] - _quadrature_rule->offset()[0];
  const dolfinx::mesh::Geometry<double>& geometry = candidate_mesh->geometry();
  const int gdim = geometry.dim();
  // Pack gap function for each quadrature point on each facet
  std::vector<PetscScalar> c(num_facets * num_q_point * gdim, 0.0);
  const int cstride = (int)num_q_point * gdim;

  // return if no facets on process
  if (num_facets == 0)
    return {std::move(c), cstride};

  // Get (cell, local_facet_index) tuples on quadrature submesh
  const std::vector<std::int32_t> quadrature_facets
      = _submesh.get_submesh_tuples(
          _cell_facet_pairs->links(quadrature_mt).subspan(0, 2 * num_facets));

  // Get (cell, local_facet_index) tuples on candidate submesh
  const std::vector<std::int32_t> candidate_facets
      = _submesh.get_submesh_tuples(_cell_facet_pairs->links(candidate_mt));

  std::shared_ptr<const dolfinx::graph::AdjacencyList<std::int32_t>>
      candidate_map = _facet_maps[pair];
  const std::vector<double>& reference_x = _reference_contact_points[pair];
  std::array<std::size_t, 2> shape = _reference_contact_shape[pair];

  const int q_gdim = quadrature_mesh->geometry().dim();
  mdspan3_t qp_span(_qp_phys[quadrature_mt].data(), num_facets, num_q_point,
                    q_gdim);

  // Get information about submesh geometry and topology
  std::span<const double> x_g = geometry.x();
  auto x_dofmap = geometry.dofmap();
  const dolfinx::fem::CoordinateElement<double>& cmap = geometry.cmaps()[0];
  const std::size_t num_dofs_g = cmap.dim();
  auto topology = candidate_mesh->topology();
  const int tdim = topology->dim();

  std::vector<double> coordinate_dofsb(num_dofs_g * gdim);
  cmdspan2_t coordinate_dofs(coordinate_dofsb.data(), num_dofs_g, gdim);
  std::array<double, 3> coordb;
  mdspan2_t coord(coordb.data(), 1, gdim);

  auto f_to_c = candidate_mesh->topology()->connectivity(tdim - 1, tdim);
  if (!f_to_c)
  {
    throw std::runtime_error("Missing facet to cell connectivity on "
                             "candidate submesh");
  }
  const std::array<std::size_t, 4> basis_shape
      = cmap.tabulate_shape(0, shape[0]);
  assert(basis_shape.back() == 1);
  std::vector<double> cmap_basis(std::reduce(
      basis_shape.begin(), basis_shape.end(), 1, std::multiplies{}));
  cmap.tabulate(0, reference_x, shape, cmap_basis);

  cmdspan4_t full_basis(cmap_basis.data(), basis_shape);
  for (std::size_t i = 0; i < num_facets; ++i)
  {
    int offset = (int)i * cstride;
    auto facets = candidate_map->links((int)i);
    assert(facets.size() == num_q_point);

    for (std::size_t q = 0; q < num_q_point; ++q)
    {

      // Skip negative facet indices (No facet on opposite surface has
      // been found)
      if (facets[q] < 0)
        continue;

      auto candidate_cells = f_to_c->links(facets[q]);
      assert(candidate_cells.size() == 1);

      // Copy coordinate dofs of candidate cell
      // Get cell geometry (coordinate dofs)
      auto x_dofs = stdex::submdspan(x_dofmap, candidate_cells.front(),
                                     stdex::full_extent);
      assert(x_dofs.size() == num_dofs_g);
      for (std::size_t j = 0; j < num_dofs_g; ++j)
      {
        std::copy_n(std::next(x_g.begin(), 3 * x_dofs[j]), gdim,
                    std::next(coordinate_dofsb.begin(), j * gdim));
      }

      auto basis_q = stdex::submdspan(
          full_basis, 0,
          std::pair{i * num_q_point + q, i * num_q_point + q + 1},
          stdex::full_extent, 0);

      dolfinx::fem::CoordinateElement<double>::push_forward(
          coord, coordinate_dofs, basis_q);

      for (int k = 0; k < gdim; k++)
        c[offset + q * gdim + k] = coordb[k] - qp_span(i, q, k);
    }
  }
  return {std::move(c), cstride};
}
//------------------------------------------------------------------------------------------------
std::pair<std::vector<PetscScalar>, int>
dolfinx_contact::Contact::pack_test_functions(int pair)
{
  auto [quadrature_mt, candidate_mt] = _contact_pairs[pair];

  // Get mesh info for candidate side
  const std::shared_ptr<const dolfinx::mesh::Mesh<double>>& candidate_mesh
      = _submesh.mesh();
  assert(candidate_mesh);
  const std::shared_ptr<const dolfinx::mesh::Mesh<double>>& quadrature_mesh
      = _submesh.mesh();
  assert(quadrature_mesh);

  // Get (cell, local_facet_index) tuples on quadrature submesh
  const std::size_t num_facets = _local_facets[quadrature_mt];
  // Get (cell, local_facet_index) tuples on quadrature submesh
  const std::vector<std::int32_t> quadrature_facets
      = _submesh.get_submesh_tuples(
          _cell_facet_pairs->links(quadrature_mt).subspan(0, 2 * num_facets));

  // Get (cell, local_facet_index) tuples on candidate submesh
  const std::vector<std::int32_t> candidate_facets
      = _submesh.get_submesh_tuples(_cell_facet_pairs->links(candidate_mt));

  std::shared_ptr<const dolfinx::graph::AdjacencyList<std::int32_t>>
      candidate_map = _facet_maps[pair];
  const std::vector<double>& reference_x = _reference_contact_points[pair];
  std::array<std::size_t, 2> shape = _reference_contact_shape[pair];

  // Compute values of basis functions for all y = Pi(x) in qp
  auto V_sub = std::make_shared<dolfinx::fem::FunctionSpace<double>>(
      _submesh.create_functionspace(_V));

  std::shared_ptr<const dolfinx::fem::FiniteElement<double>> element
      = V_sub->element();
  std::array<std::size_t, 4> b_shape
      = element->basix_element().tabulate_shape(0, shape[0]);
  if (b_shape.back() > 1)
    throw std::invalid_argument("pack_test_functions assumes values size 1");

  // FIXME: Aim to remove this as it depends on the state of the contact
  // algorithm
  const std::size_t max_links
      = *std::max_element(_max_links.begin(), _max_links.end());
  const std::size_t num_q_points
      = _quadrature_rule->offset()[1] - _quadrature_rule->offset()[0];
  const std::size_t bs = element->block_size();
  const auto cstride = int(num_q_points * max_links * b_shape[2] * bs);
  std::vector<PetscScalar> cb(
      num_facets * max_links * num_q_points * b_shape[2] * bs, 0.0);
  stdex::mdspan<PetscScalar, stdex::dextents<std::size_t, 5>> c(
      cb.data(), num_facets, max_links, b_shape[2], num_q_points, bs);

  // return if no facets on process
  if (num_facets == 0)
    return {std::move(cb), cstride};

  std::vector<double> basis_valuesb(
      std::reduce(b_shape.cbegin(), b_shape.cend(), 1, std::multiplies{}));
  element->tabulate(basis_valuesb, reference_x, shape, 0);
  cmdspan4_t basis_values(basis_valuesb.data(), b_shape);

  // Need to apply push forward and dof transformations to test functions
  assert((b_shape.front() == 1) and (b_shape.back() == 1));

  if (const basix::FiniteElement<double>& b_el = element->basix_element();
      element->needs_dof_transformations()
      or b_el.map_type() != basix::maps::type::identity)
  {
    // If we want to do this we need to apply transformation and push
    // forward
    throw std::runtime_error(
        "Packing basis (test) functions of space that uses "
        "non-indentity maps is not supported");
  }

  // Convert facet index on candidate mesh into cell index
  auto topology = candidate_mesh->topology();
  const int tdim = topology->dim();
  auto f_to_c = topology->connectivity(tdim - 1, tdim);
  assert(f_to_c);
  const std::vector<std::int32_t>& facets = candidate_map->array();
  error::check_cell_type(topology->cell_types()[0]);
  assert(num_facets * num_q_points == facets.size());
  std::vector<std::int32_t> cells(facets.size(), -1);
  for (std::size_t i = 0; i < cells.size(); ++i)
  {
    if (facets[i] < 0)
      continue;
    auto f_cells = f_to_c->links(facets[i]);
    assert(f_cells.size() == 1);
    cells[i] = f_cells.front();
  }

  std::vector<std::int32_t> perm(num_q_points);
  for (std::size_t i = 0; i < c.extent(0); ++i)
  {
    std::span<const std::int32_t> f_cells(cells.data() + i * num_q_points,
                                          num_q_points);
    auto [unique_cells, offsets] = sort_cells(f_cells, perm);
    for (std::size_t j = 0; j < unique_cells.size(); ++j)
    {
      auto indices
          = std::span(perm.data() + offsets[j], offsets[j + 1] - offsets[j]);

      assert(perm.size() >= (std::size_t)offsets[j + 1]);
      for (std::size_t k = 0; k < c.extent(2); ++k)
        for (std::size_t q = 0; q < indices.size(); ++q)
          for (std::size_t l = 0; l < c.extent(4); ++l)
          {
            c(i, j, k, indices[q], l)
                = basis_values(0, i * num_q_points + indices[q], k, 0);
          }
    }
  }

  return {std::move(cb), cstride};
}
//------------------------------------------------------------------------------------------------
std::pair<std::vector<PetscScalar>, int>
dolfinx_contact::Contact::pack_u_contact(
    int pair, std::shared_ptr<dolfinx::fem::Function<PetscScalar>> u)
{
  dolfinx::common::Timer t("Pack contact u");
  auto [quadrature_mt, candidate_mt] = _contact_pairs[pair];

  // Get mesh info for candidate side
  const std::shared_ptr<const dolfinx::mesh::Mesh<double>>& candidate_mesh
      = _submesh.mesh();
  assert(candidate_mesh);
  const std::shared_ptr<const dolfinx::mesh::Mesh<double>>& quadrature_mesh
      = _submesh.mesh();
  assert(quadrature_mesh);

  const std::size_t num_facets = _local_facets[quadrature_mt];

  // copy u onto submesh
  auto V_sub = std::make_shared<dolfinx::fem::FunctionSpace<double>>(
      _submesh.create_functionspace(_V));
  std::shared_ptr<const dolfinx::fem::FiniteElement<double>> element
      = V_sub->element();
  auto topology = candidate_mesh->topology();
  error::check_cell_type(topology->cell_types()[0]);
  const std::size_t bs_element = element->block_size();
  dolfinx::fem::Function<PetscScalar> u_sub(V_sub);
  std::shared_ptr<const dolfinx::fem::DofMap> sub_dofmap = V_sub->dofmap();
  assert(sub_dofmap);
  const int bs_dof = sub_dofmap->bs();
  _submesh.copy_function(*u, u_sub);

  // Output vector
  const std::size_t num_q_points
      = _quadrature_rule->offset()[1] - _quadrature_rule->offset()[0];
  std::vector<PetscScalar> c(num_facets * num_q_points * bs_element, 0.0);
  const auto cstride = int(num_q_points * bs_element);
  // return if no facets on process
  if (num_facets == 0)
  {
    t.stop();
    return {std::move(c), cstride};
  }

  // Get (cell, local_facet_index) tuples on quadrature submesh
  const std::vector<std::int32_t> quadrature_facets
      = _submesh.get_submesh_tuples(
          _cell_facet_pairs->links(quadrature_mt).subspan(0, 2 * num_facets));

  // Get (cell, local_facet_index) tuples on candidate submesh
  const std::vector<std::int32_t> candidate_facets
      = _submesh.get_submesh_tuples(_cell_facet_pairs->links(candidate_mt));

  std::shared_ptr<const dolfinx::graph::AdjacencyList<std::int32_t>>
      candidate_map = _facet_maps[pair];
  const std::vector<double>& reference_x = _reference_contact_points[pair];
  std::array<std::size_t, 2> shape = _reference_contact_shape[pair];

  // Compute values of basis functions for all y = Pi(x) in qp
  std::array<std::size_t, 4> b_shape
      = element->basix_element().tabulate_shape(0, shape[0]);
  if (b_shape.back() > 1)
    throw std::invalid_argument("pack_test_functions assumes values size 1");
  std::vector<double> basis_valuesb(
      std::reduce(b_shape.cbegin(), b_shape.cend(), 1, std::multiplies{}));
  element->tabulate(basis_valuesb, reference_x, shape, 0);

  // Need to apply push forward and dof transformations to test functions
  assert((b_shape.front() == 1) and (b_shape.back() == 1));
  if (const basix::FiniteElement<double>& b_el = element->basix_element();
      element->needs_dof_transformations()
      or b_el.map_type() != basix::maps::type::identity)
  {
    // If we want to do this we need to apply transformation and push
    // forward
    throw std::runtime_error(
        "Packing u on opposite surface functions of space that uses "
        "non-indentity maps is not supported");
  }

  cmdspan4_t basis_values(basis_valuesb.data(), b_shape);
  const std::span<const PetscScalar>& u_coeffs = u_sub.x()->array();

  // Get cell index on sub-mesh
  const int tdim = topology->dim();
  auto f_to_c = topology->connectivity(tdim - 1, tdim);
  assert(f_to_c);
  const std::vector<std::int32_t>& facets = candidate_map->array();
  std::vector<std::int32_t> cells(facets.size(), -1);
  for (std::size_t i = 0; i < cells.size(); ++i)
  {
    if (facets[i] < 0)
      continue;
    auto f_cells = f_to_c->links(facets[i]);
    assert(f_cells.size() == 1);
    cells[i] = f_cells.front();
  }

  // Create work vector for expansion coefficients
  const std::size_t num_basis_functions = b_shape[2];
  const std::size_t value_size = b_shape[3];
  std::vector<PetscScalar> coefficients(num_basis_functions * bs_element);

  for (std::size_t i = 0; i < num_facets; ++i)
  {
    for (std::size_t q = 0; q < num_q_points; ++q)
    {
      // Get degrees of freedom for current cell
      if (facets[i * num_q_points + q] < 0)
        continue;
      auto dofs = sub_dofmap->cell_dofs(cells[i * num_q_points + q]);
      for (std::size_t j = 0; j < dofs.size(); ++j)
        for (int k = 0; k < bs_dof; ++k)
          coefficients[bs_dof * j + k] = u_coeffs[bs_dof * dofs[j] + k];

      // Compute expansion
      for (std::size_t k = 0; k < bs_element; ++k)
      {
        for (std::size_t l = 0; l < num_basis_functions; ++l)
        {
          for (std::size_t m = 0; m < value_size; ++m)
          {
            c[cstride * i + q * bs_element + k]
                += coefficients[bs_element * l + k]
                   * basis_values(0, num_q_points * i + q, l, m);
          }
        }
      }
    }
  }
  t.stop();
  return {std::move(c), cstride};
}
//------------------------------------------------------------------------------------------------
std::pair<std::vector<PetscScalar>, int>
dolfinx_contact::Contact::pack_gap_plane(int pair, double g)
{
  int quadrature_mt = _contact_pairs[pair][0];
  // Mesh info
  std::shared_ptr<const dolfinx::mesh::Mesh<double>> mesh = _V->mesh();
  assert(mesh);

  const int gdim = mesh->geometry().dim(); // geometrical dimension

  // Tabulate basis function on reference cell (_phi_ref_facets)
  const dolfinx::fem::CoordinateElement<double>& cmap
      = mesh->geometry().cmaps()[0];
  std::tie(_reference_basis, _reference_shape)
      = tabulate(cmap, _quadrature_rule);

  // Compute quadrature points on physical facet _qp_phys_"quadrature_mt"
  create_q_phys(quadrature_mt);
  const std::size_t num_facets = _local_facets[quadrature_mt];
  // FIXME: This does not work for prism meshes
  std::size_t num_q_point
      = _quadrature_rule->offset()[1] - _quadrature_rule->offset()[0];
  mdspan3_t qp_span(_qp_phys[quadrature_mt].data(), num_facets, num_q_point,
                    gdim);
  std::vector<PetscScalar> c(num_facets * num_q_point * gdim, 0.0);
  const int cstride = (int)num_q_point * gdim;
  for (std::size_t i = 0; i < num_facets; i++)
  {
    int offset = (int)i * cstride;
    for (std::size_t k = 0; k < num_q_point; k++)
      c[offset + (k + 1) * gdim - 1] = g - qp_span(i, k, gdim - 1);
  }
  return {std::move(c), cstride};
}
//------------------------------------------------------------------------------------------------

std::pair<std::vector<PetscScalar>, int>
dolfinx_contact::Contact::pack_ny(int pair)
{
  // FIXME: This function should take in the quadrature points
  // (push_forward_quadrature) of the relevant facet, and the reference points
  // on the other surface (output of distance map)
  auto [quadrature_mt, candidate_mt] = _contact_pairs[pair];

  // Get mesh info for candidate side
  const std::shared_ptr<const dolfinx::mesh::Mesh<double>>& candidate_mesh
      = _submesh.mesh();
  assert(candidate_mesh);
  const std::shared_ptr<const dolfinx::mesh::Mesh<double>>& quadrature_mesh
      = _submesh.mesh();
  assert(quadrature_mesh);

  const std::size_t num_facets = _local_facets[quadrature_mt];

  // create coefficient vector
  const dolfinx::mesh::Geometry<double>& geometry = candidate_mesh->geometry();
  const int gdim = geometry.dim();
  const std::size_t num_q_points = _quadrature_rule->num_points(0);
  std::vector<PetscScalar> normals(num_facets * num_q_points * gdim, 0.0);
  const int cstride = (int)num_q_points * gdim;

  // return if no facets on process
  if (num_facets == 0)
    return {std::move(normals), cstride};

  // Get (cell, local_facet_index) tuples on quadrature submesh
  const std::vector<std::int32_t> quadrature_facets
      = _submesh.get_submesh_tuples(
          _cell_facet_pairs->links(quadrature_mt).subspan(0, 2 * num_facets));
  // Get (cell, local_facet_index) tuples on candidate submesh
  const std::vector<std::int32_t> candidate_facets
      = _submesh.get_submesh_tuples(_cell_facet_pairs->links(candidate_mt));

  std::shared_ptr<const dolfinx::graph::AdjacencyList<std::int32_t>>
      candidate_map = _facet_maps[pair];
  const std::vector<double>& reference_x = _reference_contact_points[pair];
  std::array<std::size_t, 2> shape = _reference_contact_shape[pair];

  // Get information about submesh geometry and topology
  std::span<const double> x_g = geometry.x();
  auto x_dofmap = geometry.dofmap();
  const dolfinx::fem::CoordinateElement<double>& cmap = geometry.cmaps()[0];
  const std::size_t num_dofs_g = cmap.dim();
  auto topology = candidate_mesh->topology();
  const int tdim = topology->dim();

  // Tabulate first derivatives basis functions at all reference points
  const std::array<std::size_t, 4> basis_shape
      = cmap.tabulate_shape(1, shape[0]);
  assert(basis_shape.back() == 1);
  std::vector<double> cmap_basisb(std::reduce(
      basis_shape.cbegin(), basis_shape.cend(), 1, std::multiplies{}));
  cmap.tabulate(1, reference_x, shape, cmap_basisb);

  // Loop over quadrature points
  error::check_cell_type(candidate_mesh->topology()->cell_types()[0]);

  auto f_to_c = candidate_mesh->topology()->connectivity(tdim - 1, tdim);
  if (!f_to_c)
  {
    throw std::runtime_error("Missing facet to cell connectivity on "
                             "candidate submesh");
  }
  auto c_to_f = candidate_mesh->topology()->connectivity(tdim, tdim - 1);
  if (!c_to_f)
  {
    throw std::runtime_error("Missing cell to facet connectivity on "
                             "candidate submesh");
  }

  // Get facet normals on reference cell
  basix::cell::type cell_type = dolfinx::mesh::cell_type_to_basix_type(
      candidate_mesh->topology()->cell_types()[0]);
  auto [facet_normalsb, n_shape]
      = basix::cell::facet_outward_normals<double>(cell_type);
  cmdspan2_t facet_normals(facet_normalsb.data(), n_shape);

  // Working memory for loop
  std::vector<double> coordinate_dofsb(num_dofs_g * gdim);
  cmdspan2_t coordinate_dofs(coordinate_dofsb.data(), num_dofs_g, gdim);
  std::array<double, 9> Jb;
  std::array<double, 9> Kb;
  mdspan2_t J(Jb.data(), gdim, tdim);
  mdspan2_t K(Kb.data(), tdim, gdim);
  mdspan4_t full_basis(cmap_basisb.data(), basis_shape);
  for (int i = 0; i < (int)num_facets; ++i)
  {
    auto facets = candidate_map->links(i);
    assert(facets.size() == num_q_points);
    for (std::size_t q = 0; q < num_q_points; ++q)
    {
      // Skip computation if quadrature point does not have a matching facet on
      // the other side
      if (facets[q] < 0)
        continue;

      auto candidate_cells = f_to_c->links(facets[q]);
      assert(candidate_cells.size() == 1);
      assert(candidate_cells.front() >= 0);

      // Get local facet index of candidate facet
      auto local_facets = c_to_f->links(candidate_cells.front());
      auto it = std::find(local_facets.begin(), local_facets.end(), facets[q]);
      const int local_idx = std::distance(local_facets.begin(), it);

      // Copy coordinate dofs of candidate cell
      // Get cell geometry (coordinate dofs)
      auto x_dofs = stdex::submdspan(x_dofmap, candidate_cells.front(),
                                     stdex::full_extent);
      assert(x_dofs.size() == num_dofs_g);
      for (std::size_t j = 0; j < num_dofs_g; ++j)
      {
        std::copy_n(std::next(x_g.begin(), 3 * x_dofs[j]), gdim,
                    std::next(coordinate_dofsb.begin(), j * gdim));
      }
      auto dphi = stdex::submdspan(full_basis, std::pair{1, tdim + 1},
                                   i * num_q_points + q, stdex::full_extent, 0);
      // Compute Jacobian and Jacobian inverse for Piola mapping of normal
      std::fill(Jb.begin(), Jb.end(), 0);
      dolfinx::fem::CoordinateElement<double>::compute_jacobian(
          dphi, coordinate_dofs, J);
      std::fill(Kb.begin(), Kb.end(), 0);
      dolfinx::fem::CoordinateElement<double>::compute_jacobian_inverse(J, K);

      // Push forward normal using covariant Piola
      physical_facet_normal(
          std::span(normals.data() + i * cstride + q * gdim, gdim), K,
          stdex::submdspan(facet_normals, local_idx, stdex::full_extent));
    }
  }
  return {std::move(normals), cstride};
}

//------------------------------------------------------------------------------------------------
void dolfinx_contact::Contact::assemble_matrix(
    mat_set_fn& mat_set,
    [[maybe_unused]] const std::vector<
        std::shared_ptr<const dolfinx::fem::DirichletBC<PetscScalar>>>& bcs,
    int pair, const dolfinx_contact::kernel_fn<PetscScalar>& kernel,
    const std::span<const PetscScalar> coeffs, int cstride,
    const std::span<const PetscScalar>& constants)
{
  std::shared_ptr<const dolfinx::mesh::Mesh<double>> mesh = _V->mesh();
  assert(mesh);

  // Extract geometry data
  const dolfinx::mesh::Geometry<double>& geometry = mesh->geometry();
  const int gdim = geometry.dim();
  stdex::mdspan<const std::int32_t, stdex::dextents<std::size_t, 2>> x_dofmap
      = geometry.dofmap();
  std::span<const double> x_g = geometry.x();
  const dolfinx::fem::CoordinateElement<double>& cmap = geometry.cmaps()[0];
  const std::size_t num_dofs_g = cmap.dim();

  if (_V->element()->needs_dof_transformations())
  {
    throw std::invalid_argument(
        "Function-space requiring dof-transformations is not supported.");
  }

  // Extract function space data (assuming same test and trial space)
  std::shared_ptr<const dolfinx::fem::DofMap> dofmap = _V->dofmap();
  const std::size_t ndofs_cell = dofmap->cell_dofs(0).size();
  const int bs = dofmap->bs();
  const std::size_t max_links
      = *std::max_element(_max_links.begin(), _max_links.end());
  if (max_links == 0)
  {
    LOG(WARNING)
        << "No links between interfaces, compute_linked_cell will be skipped";
  }

  const std::array<int, 2>& contact_pair = _contact_pairs[pair];
  std::span<const std::int32_t> active_facets
      = _cell_facet_pairs->links(contact_pair.front());
  std::shared_ptr<const dolfinx::graph::AdjacencyList<int>> map
      = _facet_maps[pair];
  std::shared_ptr<const dolfinx::graph::AdjacencyList<int>> facet_map
      = _submesh.facet_map();
  assert(facet_map);

  std::span<const std::int32_t> parent_cells = _submesh.parent_cells();
  // Data structures used in assembly
  std::vector<double> coordinate_dofs(3 * num_dofs_g);
  std::vector<std::vector<PetscScalar>> Aes(
      3 * max_links + 1,
      std::vector<PetscScalar>(bs * ndofs_cell * bs * ndofs_cell));
  std::vector<std::int32_t> linked_cells;
  for (std::size_t i = 0; i < 2 * _local_facets[contact_pair.front()]; i += 2)
  {
    // Get cell coordinates/geometry
    assert(std::size_t(active_facets[i]) < x_dofmap.extent(0));
    auto x_dofs
        = stdex::submdspan(x_dofmap, active_facets[i], stdex::full_extent);
    for (std::size_t j = 0; j < x_dofs.size(); ++j)
    {
      std::copy_n(std::next(x_g.begin(), 3 * x_dofs[j]), gdim,
                  std::next(coordinate_dofs.begin(), j * 3));
    }
    // Compute what quadrature points to integrate over (which ones has
    // corresponding facets on other surface)
    std::vector<std::int32_t> q_indices;

    if (max_links > 0)
    {
      assert(map);
      auto connected_facets = map->links((int)i / 2);
      q_indices.reserve(connected_facets.size());
      // NOTE: Should probably be pre-computed
      for (std::size_t j = 0; j < connected_facets.size(); ++j)
        if (connected_facets[j] >= 0)
          q_indices.push_back(j);

      // Compute the unique set of cells linked to the current facet
      compute_linked_cells(linked_cells, connected_facets, facet_map,
                           parent_cells);
    }
    // Fill initial local element matrices with zeros prior to assembly
    const std::size_t num_linked_cells = linked_cells.size();
    std::fill(Aes[0].begin(), Aes[0].end(), 0);
    for (std::size_t j = 0; j < num_linked_cells; j++)
    {
      std::fill(Aes[3 * j + 1].begin(), Aes[3 * j + 1].end(), 0);
      std::fill(Aes[3 * j + 2].begin(), Aes[3 * j + 2].end(), 0);
      std::fill(Aes[3 * j + 3].begin(), Aes[3 * j + 3].end(), 0);
    }

    kernel(Aes, std::span(coeffs.data() + i / 2 * cstride, cstride),
           constants.data(), coordinate_dofs.data(), active_facets[i + 1],
           num_linked_cells, q_indices);

    // FIXME: We would have to handle possible Dirichlet conditions here, if
    // we think that we can have a case with contact and Dirichlet
    auto dmap_cell = dofmap->cell_dofs(active_facets[i]);
    mat_set(dmap_cell, dmap_cell, Aes[0]);

    for (std::size_t j = 0; j < num_linked_cells; j++)
    {
      if (linked_cells[j] < 0)
        continue;
      auto dmap_linked = dofmap->cell_dofs(linked_cells[j]);
      assert(!dmap_linked.empty());
      mat_set(dmap_cell, dmap_linked, Aes[3 * j + 1]);
      mat_set(dmap_linked, dmap_cell, Aes[3 * j + 2]);
      mat_set(dmap_linked, dmap_linked, Aes[3 * j + 3]);
    }
  }
}
//------------------------------------------------------------------------------------------------

void dolfinx_contact::Contact::assemble_vector(
    std::span<PetscScalar> b, int pair,
    const dolfinx_contact::kernel_fn<PetscScalar>& kernel,
    const std::span<const PetscScalar>& coeffs, int cstride,
    const std::span<const PetscScalar>& constants)
{
  /// Check that we support the function space
  if (_V->element()->needs_dof_transformations())
  {
    throw std::invalid_argument(
        "Function-space requiring dof-transformations is not supported.");
  }

  // Extract mesh
  std::shared_ptr<const dolfinx::mesh::Mesh<double>> mesh = _V->mesh();
  assert(mesh);
  const dolfinx::mesh::Geometry<double>& geometry = mesh->geometry();
  const int gdim = geometry.dim(); // geometrical dimension

  // Prepare cell geometry
  stdex::mdspan<const std::int32_t, stdex::dextents<std::size_t, 2>> x_dofmap
      = geometry.dofmap();
  std::span<const double> x_g = geometry.x();

  const dolfinx::fem::CoordinateElement<double>& cmap = geometry.cmaps()[0];
  const std::size_t num_dofs_g = cmap.dim();

  // Extract function space data (assuming same test and trial space)
  std::shared_ptr<const dolfinx::fem::DofMap> dofmap = _V->dofmap();
  const std::size_t ndofs_cell = dofmap->cell_dofs(0).size();
  const int bs = dofmap->bs();

  // Select which side of the contact interface to loop from and get the
  // correct map
  const std::array<int, 2>& contact_pair = _contact_pairs[pair];
  std::span<const std::int32_t> active_facets
      = _cell_facet_pairs->links(contact_pair.front());
  const std::size_t local_size = 2 * _local_facets[contact_pair.front()];
  std::shared_ptr<const dolfinx::graph::AdjacencyList<int>> map
      = _facet_maps[pair];
  std::shared_ptr<const dolfinx::graph::AdjacencyList<int>> facet_map
      = _submesh.facet_map();
  assert(facet_map);
  std::span<const std::int32_t> parent_cells = _submesh.parent_cells();
  const std::size_t max_links
      = *std::max_element(_max_links.begin(), _max_links.end());
  if (max_links == 0)
  {
    LOG(WARNING)
        << "No links between interfaces, compute_linked_cell will be skipped";
  }
  // Data structures used in assembly
  std::vector<double> coordinate_dofs(3 * num_dofs_g);
  std::vector<std::vector<PetscScalar>> bes(
      max_links + 1, std::vector<PetscScalar>(bs * ndofs_cell));
  // Tempoary array to hold cell links
  std::vector<std::int32_t> linked_cells;
  for (std::size_t i = 0; i < local_size; i += 2)
  {
    // Get cell coordinates/geometry
    auto x_dofs
        = stdex::submdspan(x_dofmap, active_facets[i], stdex::full_extent);
    for (std::size_t j = 0; j < x_dofs.size(); ++j)
    {
      std::copy_n(std::next(x_g.begin(), 3 * x_dofs[j]), gdim,
                  std::next(coordinate_dofs.begin(), j * 3));
    }

    // Compute what quadrature points to integrate over (which ones has
    // corresponding facets on other surface)
    std::vector<std::int32_t> q_indices;

    // Compute the unique set of cells linked to the current facet
    if (max_links > 0)
    {
      assert(map);
      auto connected_facets = map->links((int)i / 2);
      q_indices.reserve(connected_facets.size());

      // NOTE: Should probably be pre-computed
      for (std::size_t j = 0; j < connected_facets.size(); ++j)
        if (connected_facets[j] >= 0)
          q_indices.push_back(j);

      compute_linked_cells(linked_cells, connected_facets, facet_map,
                           parent_cells);
    }

    // Using integer loop here to reduce number of zeroed vectors
    const std::size_t num_linked_cells = linked_cells.size();
    std::fill(bes[0].begin(), bes[0].end(), 0);
    for (std::size_t j = 0; j < num_linked_cells; j++)
      std::fill(bes[j + 1].begin(), bes[j + 1].end(), 0);

    kernel(bes, std::span(coeffs.data() + i / 2 * cstride, cstride),
           constants.data(), coordinate_dofs.data(), active_facets[i + 1],
           num_linked_cells, q_indices);

    // Add element vector to global vector
    const std::span<const int> dofs_cell = dofmap->cell_dofs(active_facets[i]);
    for (std::size_t j = 0; j < ndofs_cell; ++j)
      for (int k = 0; k < bs; ++k)
        b[bs * dofs_cell[j] + k] += bes[0][bs * j + k];
    for (std::size_t l = 0; l < num_linked_cells; ++l)
    {
      const std::span<const int> dofs_linked
          = dofmap->cell_dofs(linked_cells[l]);
      for (std::size_t j = 0; j < ndofs_cell; ++j)
        for (int k = 0; k < bs; ++k)
          b[bs * dofs_linked[j] + k] += bes[l + 1][bs * j + k];
    }
  }
}
//-----------------------------------------------------------------------------------------------
std::pair<std::vector<PetscScalar>, int>
dolfinx_contact::Contact::pack_grad_test_functions(
    int pair, const std::span<const PetscScalar>& gap,
    const std::span<const PetscScalar>& u_packed)
{
  auto [quadrature_mt, candidate_mt] = _contact_pairs[pair];
  // Mesh info
  std::shared_ptr<const dolfinx::mesh::Mesh<double>> mesh = _V->mesh(); // mesh
  assert(mesh);
  const std::size_t gdim = mesh->geometry().dim();
  std::span<const std::int32_t> parent_cells = _submesh.parent_cells();
  std::shared_ptr<const fem::FiniteElement<double>> element = _V->element();
  assert(element);
  const int bs_element = element->block_size();
  const std::size_t ndofs
      = (std::size_t)element->space_dimension() / bs_element;

  // Select which side of the contact interface to loop from and get the
  // correct map
  std::shared_ptr<const dolfinx::graph::AdjacencyList<int>> map
      = _facet_maps[pair];
  const std::size_t num_facets = _local_facets[quadrature_mt];
  const std::size_t num_q_points
      = _quadrature_rule->offset()[1] - _quadrature_rule->offset()[0];
  std::vector<double> q_points(std::size_t(num_q_points) * std::size_t(gdim));
  mdspan3_t qp_span(_qp_phys[quadrature_mt].data(), num_facets, num_q_points,
                    gdim);

  std::shared_ptr<const dolfinx::graph::AdjacencyList<int>> facet_map
      = _submesh.facet_map();
  const std::size_t max_links
      = *std::max_element(_max_links.begin(), _max_links.end());

  std::vector<std::int32_t> perm(num_q_points);
  std::vector<std::int32_t> linked_cells(num_q_points);

  // Create output vector
  std::vector<PetscScalar> c(
      num_facets * num_q_points * max_links * ndofs * gdim, 0.0);
  const auto cstride = int(num_q_points * max_links * ndofs * gdim);

  // return if no facets on process
  if (num_facets == 0)
    return {std::move(c), cstride};

  // temporary data structure used inside loop
  std::vector<std::int32_t> cells(max_links, -1);
  // Loop over all facets
  for (std::size_t i = 0; i < num_facets; i++)
  {
    const std::span<const int> links = map->links((int)i);
    assert(links.size() == num_q_points);
    for (std::size_t j = 0; j < num_q_points; j++)
    {
      const std::span<const int> linked_pair = facet_map->links(links[j]);
      assert(!linked_pair.empty());
      linked_cells[j] = linked_pair.front();
    }
    // Sort linked cells
    const auto [unique_cells, offsets] = dolfinx_contact::sort_cells(
        std::span(linked_cells.data(), linked_cells.size()),
        std::span(perm.data(), perm.size()));

    // Loop over sorted array of unique cells
    for (std::size_t j = 0; j < unique_cells.size(); ++j)
    {

      std::int32_t linked_cell = parent_cells[unique_cells[j]];
      // Extract indices of all occurances of cell in the unsorted cell
      // array
      auto indices
          = std::span(perm.data() + offsets[j], offsets[j + 1] - offsets[j]);
      // Extract local dofs
      assert(std::size_t(linked_cell) < mesh->geometry().dofmap().extent(0));
      auto qp = std::span(q_points.data(), indices.size() * gdim);
      mdspan2_t qp_j(qp.data(), indices.size(), gdim);
      // Compute Pi(x) form points x and gap funtion Pi(x) - x
      for (std::size_t l = 0; l < indices.size(); l++)
      {
        std::int32_t ind = indices[l];
        const std::size_t row = i * num_q_points;
        for (std::size_t k = 0; k < gdim; k++)
          qp_j(l, k) = qp_span(i, ind, k) + gap[row * gdim + ind * gdim + k]
                       - u_packed[row * gdim + ind * gdim + k];
      }

      // Compute values of basis functions for all y = Pi(x) in qp
      std::array<std::size_t, 4> b_shape
          = evaluate_basis_shape(*_V, indices.size(), 1);
      if (b_shape[3] != 1)
        throw std::invalid_argument(
            "pack_grad_test_functions assumes values size 1");
      std::vector<double> basis_valuesb(
          std::reduce(b_shape.cbegin(), b_shape.cend(), 1, std::multiplies{}));
      cells.resize(indices.size());
      std::fill(cells.begin(), cells.end(), linked_cell);
      evaluate_basis_functions(*_V, qp, cells, basis_valuesb, 1);
      cmdspan4_t basis_values(basis_valuesb.data(), b_shape);
      // Insert basis function values into c
      for (std::size_t k = 0; k < ndofs; k++)
        for (std::size_t q = 0; q < indices.size(); ++q)
          for (std::size_t l = 0; l < gdim; l++)
          {
            c[i * cstride + j * ndofs * gdim * num_q_points
              + k * gdim * num_q_points + indices[q] * gdim + l]
                = basis_values(l + 1, q, k, 0);
          }
    }
  }

  return {std::move(c), cstride};
}
//-----------------------------------------------------------------------------------------------
std::pair<std::vector<PetscScalar>, int>
dolfinx_contact::Contact::pack_grad_u_contact(
    int pair, std::shared_ptr<dolfinx::fem::Function<PetscScalar>> u,
    const std::span<const PetscScalar> gap,
    const std::span<const PetscScalar> u_packed)
{
  auto [quadrature_mt, candidate_mt] = _contact_pairs[pair];

  // Mesh info
  std::shared_ptr<const dolfinx::mesh::Mesh<double>> mesh = _V->mesh();
  const std::size_t gdim = mesh->geometry().dim(); // geometrical dimension
  std::span<const std::int32_t> parent_cells = _submesh.parent_cells();
  const std::size_t bs_element = _V->element()->block_size();
  std::shared_ptr<const dolfinx::fem::DofMap> dofmap = _V->dofmap();
  assert(dofmap);
  const int bs_dof = dofmap->bs();
  // Select which side of the contact interface to loop from and get the
  // correct map
  std::shared_ptr<const dolfinx::graph::AdjacencyList<int>> map
      = _facet_maps[pair];
  const std::size_t num_facets = _local_facets[quadrature_mt];
  const std::size_t num_q_points
      = _quadrature_rule->offset()[1] - _quadrature_rule->offset()[0];
  // Output vector
  const auto cstride = int(num_q_points * bs_element * gdim);
  std::vector<PetscScalar> c(num_facets * cstride, 0.0);

  // return if no facets on process
  if (num_facets == 0)
    return {std::move(c), cstride};

  mdspan3_t qp_span(_qp_phys[quadrature_mt].data(), num_facets, num_q_points,
                    gdim);
  std::shared_ptr<const dolfinx::graph::AdjacencyList<int>> facet_map
      = _submesh.facet_map();
  assert(facet_map);

  // NOTE: Assuming same number of quadrature points on each cell
  dolfinx_contact::error::check_cell_type(mesh->topology()->cell_types()[0]);
  std::vector<double> points(num_facets * num_q_points * gdim);
  mdspan3_t pts(points.data(), num_facets, num_q_points, gdim);
  std::vector<std::int32_t> cells(num_facets * num_q_points, -1);
  for (std::size_t i = 0; i < num_facets; ++i)
  {
    auto links = map->links((int)i);
    assert(links.size() == num_q_points);
    for (std::size_t q = 0; q < num_q_points; ++q)
    {
      if (links[q] < 0)
        continue;
      const std::size_t row = i * num_q_points;
      auto linked_pair = facet_map->links(links[q]);
      cells[row + q] = parent_cells[linked_pair.front()];
      for (std::size_t j = 0; j < gdim; ++j)
      {
        pts(i, q, j) = qp_span(i, q, j) + gap[row * gdim + q * gdim + j]
                       - u_packed[row * gdim + q * gdim + j];
      }
    }
  }
  std::array<std::size_t, 4> b_shape
      = evaluate_basis_shape(*_V, num_facets * num_q_points, 1);
  std::vector<double> basis_values(
      std::reduce(b_shape.begin(), b_shape.end(), 1, std::multiplies{}));
  std::fill(basis_values.begin(), basis_values.end(), 0);
  evaluate_basis_functions(*u->function_space(), points, cells, basis_values,
                           1);

  const std::span<const PetscScalar>& u_coeffs = u->x()->array();

  // Create work vector for expansion coefficients

  const std::size_t num_basis_functions = b_shape[2];
  const std::size_t value_size = b_shape[3];
  mdspan4_t bvals(basis_values.data(), b_shape[0], b_shape[1], b_shape[2],
                  b_shape[3]);
  std::vector<PetscScalar> coefficients(num_basis_functions * bs_element);
  for (std::size_t i = 0; i < num_facets; ++i)
  {
    for (std::size_t q = 0; q < num_q_points; ++q)
    {
      // Get degrees of freedom for current cell
      auto dofs = dofmap->cell_dofs(cells[i * num_q_points + q]);
      for (std::size_t j = 0; j < dofs.size(); ++j)
        for (int k = 0; k < bs_dof; ++k)
          coefficients[bs_dof * j + k] = u_coeffs[bs_dof * dofs[j] + k];

      // Compute expansion
      for (std::size_t k = 0; k < bs_element; ++k)
      {
        for (std::size_t j = 0; j < gdim; ++j)
        {
          for (std::size_t l = 0; l < num_basis_functions; ++l)
          {
            for (std::size_t m = 0; m < value_size; ++m)
            {
              c[cstride * i + q * bs_element * gdim + k * gdim + j]
                  += coefficients[bs_element * l + k]
                     * bvals(j + 1, num_q_points * i + q, l, m);
            }
          }
        }
      }
    }
  }
  return {std::move(c), cstride};
}
//-----------------------------------------------------------------------------------------------
void dolfinx_contact::Contact::update_submesh_geometry(
    dolfinx::fem::Function<PetscScalar>& u)
{
  _submesh.update_geometry(u);
}<|MERGE_RESOLUTION|>--- conflicted
+++ resolved
@@ -414,348 +414,6 @@
 {
   const std::size_t max_links
       = *std::max_element(_max_links.begin(), _max_links.end());
-<<<<<<< HEAD
-  const std::size_t ndofs_cell = _V->dofmap()->element_dof_layout().num_dofs();
-
-  // Coefficient offsets
-  // Expecting coefficients in following order:
-  // mu, lmbda, h, gap, normals, test_fn, u, grad(u), u_opposite
-  // offsets(0) - mu,             size 1
-  // offsets(1) - lmbda           size 1
-  // offsets(2) - h               size 1
-  // offsets(3) - gap             size num_q_points * gdim
-  // offsets(4) - normals         size num_q_points * gdim
-  // offsets(5) - test_fn         size num_q_points * ndofs * bs * max_links
-  // offsets(6) - u               size num_q_points * gdim
-  // offsets(7) - grad(u)         size num_q_points * gdim * gdim
-  // offsets(8) - u_opposite      size num_q_points * bs
-  std::vector<std::size_t> cstrides
-      = {1,
-         1,
-         1,
-         num_q_points * gdim,
-         num_q_points * gdim,
-         num_q_points * ndofs_cell * bs * max_links,
-         num_q_points * gdim,
-         num_q_points * gdim * gdim,
-         num_q_points * bs};
-
-  auto kd = dolfinx_contact::KernelData(_V, _quadrature_rule, cstrides);
-
-  /// @brief Assemble kernel for RHS of unbiased contact problem
-  ///
-  /// Assemble of the residual of the unbiased contact problem into vector
-  /// `b`.
-  /// @param[in,out] b The vector to assemble the residual into
-  /// @param[in] c The coefficients used in kernel. Assumed to be
-  /// ordered as mu, lmbda, h, gap, normals, test_fn, u, u_opposite.
-  /// @param[in] w The constants used in kernel. Assumed to be ordered as
-  /// `gamma`, `theta`.
-  /// @param[in] coordinate_dofs The physical coordinates of cell. Assumed to
-  /// be padded to 3D, (shape (num_nodes, 3)).
-  /// @param[in] facet_index Local facet index (relative to cell)
-  /// @param[in] num_links How many cells from opposite surface are connected
-  /// with the cell.
-  /// @param[in] q_indices The quadrature points to loop over
-  kernel_fn<PetscScalar> unbiased_rhs =
-      [kd, gdim, ndofs_cell,
-       bs](std::vector<std::vector<PetscScalar>>& b,
-           std::span<const PetscScalar> c, const PetscScalar* w,
-           const double* coordinate_dofs, const std::size_t facet_index,
-           const std::size_t num_links, std::span<const std::int32_t> q_indices)
-
-  {
-    // Retrieve some data from kd
-    const std::uint32_t tdim = kd.tdim();
-
-    // NOTE: DOLFINx has 3D input coordinate dofs
-    cmdspan2_t coord(coordinate_dofs, kd.num_coordinate_dofs(), 3);
-
-    // Create data structures for jacobians
-    // We allocate more memory than required, but its better for the compiler
-    std::array<double, 9> Jb;
-    mdspan2_t J(Jb.data(), gdim, tdim);
-    std::array<double, 9> Kb;
-    mdspan2_t K(Kb.data(), tdim, gdim);
-    std::array<double, 6> J_totb;
-    mdspan2_t J_tot(J_totb.data(), gdim, tdim - 1);
-    double detJ = 0;
-    std::array<double, 18> detJ_scratch;
-
-    // Normal vector on physical facet at a single quadrature point
-    std::array<double, 3> n_phys;
-
-    // Pre-compute jacobians and normals for affine meshes
-    if (kd.affine())
-    {
-      detJ = kd.compute_first_facet_jacobian(facet_index, J, K, J_tot,
-                                             detJ_scratch, coord);
-      physical_facet_normal(std::span(n_phys.data(), gdim), K,
-                            stdex::submdspan(kd.facet_normals(), facet_index,
-                                             stdex::full_extent));
-    }
-
-    // Extract constants used inside quadrature loop
-    double gamma = c[2] / w[0];     // h/gamma
-    double gamma_inv = w[0] / c[2]; // gamma/h
-    double theta = w[1];
-    double mu = c[0];
-    double lmbda = c[1];
-    // Extract reference to the tabulated basis function
-    s_cmdspan2_t phi = kd.phi();
-    s_cmdspan3_t dphi = kd.dphi();
-
-    // Extract reference to quadrature weights for the local facet
-
-    auto weights = kd.weights(facet_index);
-
-    // Temporary data structures used inside quadrature loop
-    std::array<double, 3> n_surf = {0, 0, 0};
-    std::vector<double> epsnb(ndofs_cell * gdim, 0);
-    mdspan2_t epsn(epsnb.data(), ndofs_cell, gdim);
-    std::vector<double> trb(ndofs_cell * gdim, 0);
-    mdspan2_t tr(trb.data(), ndofs_cell, gdim);
-    std::vector<double> sig_n_u(gdim);
-
-    // Loop over quadrature points
-    const std::size_t q_start = kd.qp_offsets(facet_index);
-    const std::size_t q_end = kd.qp_offsets(facet_index + 1);
-    const std::size_t num_points = q_end - q_start;
-    for (auto q : q_indices)
-    {
-      const std::size_t q_pos = q_start + q;
-
-      // Update Jacobian and physical normal
-      detJ = kd.update_jacobian(q, facet_index, detJ, J, K, J_tot, detJ_scratch,
-                                coord);
-      kd.update_normal(std::span(n_phys.data(), gdim), K, facet_index);
-      double n_dot = 0;
-      double gap = 0;
-      // For ray tracing the gap is given by n * (Pi(x) -x)
-      // where n = n_x
-      // For closest point n = -n_y
-      for (std::size_t i = 0; i < gdim; i++)
-      {
-        n_surf[i] = -c[kd.offsets(4) + q * gdim + i];
-        n_dot += n_phys[i] * n_surf[i];
-        gap += c[kd.offsets(3) + q * gdim + i] * n_surf[i];
-      }
-
-      compute_normal_strain_basis(epsn, tr, K, dphi, n_surf,
-                                  std::span(n_phys.data(), gdim), q_pos);
-
-      // compute sig(u)*n_phys
-      std::fill(sig_n_u.begin(), sig_n_u.end(), 0.0);
-      compute_sigma_n_u(sig_n_u,
-                        c.subspan(kd.offsets(7) + q * gdim * gdim, gdim * gdim),
-                        std::span(n_phys.data(), gdim), mu, lmbda);
-
-      // compute inner(sig(u)*n_phys, n_surf) and inner(u, n_surf)
-      double sign_u = 0;
-      double jump_un = 0;
-      for (std::size_t j = 0; j < gdim; ++j)
-      {
-        sign_u += sig_n_u[j] * n_surf[j];
-        jump_un += c[kd.offsets(6) + gdim * q + j] * n_surf[j];
-      }
-      std::size_t offset_u_opp = kd.offsets(8) + q * bs;
-      for (std::size_t j = 0; j < bs; ++j)
-        jump_un += -c[offset_u_opp + j] * n_surf[j];
-
-      const double w0 = weights[q] * detJ;
-
-      double Pn_u = R_plus((jump_un - gap) - gamma * sign_u) * w0;
-      // Fill contributions of facet with itself
-      for (std::size_t i = 0; i < ndofs_cell; i++)
-      {
-        for (std::size_t n = 0; n < bs; n++)
-        {
-          double v_dot_nsurf = n_surf[n] * phi(q_pos, i);
-          double sign_v = (lmbda * tr(i, n) * n_dot + mu * epsn(i, n));
-          // This is (1./gamma)*Pn_v to avoid the product gamma*(1./gamma)
-          double Pn_v = v_dot_nsurf - gamma * theta * sign_v;
-          b[0][n + i * bs] += 0.5 * gamma_inv * Pn_u * Pn_v;
-
-          // entries corresponding to v on the other surface
-          for (std::size_t k = 0; k < num_links; k++)
-          {
-            std::size_t index = kd.offsets(5) + k * num_points * ndofs_cell * bs
-                                + i * num_points * bs + q * bs + n;
-            double v_n_opp = c[index] * n_surf[n];
-
-            b[k + 1][n + i * bs] -= 0.5 * gamma_inv * v_n_opp * Pn_u;
-          }
-        }
-      }
-    }
-  };
-
-  /// @brief Assemble kernel for Jacobian (LHS) of unbiased contact
-  /// problem
-  ///
-  /// Assemble of the residual of the unbiased contact problem into matrix
-  /// `A`.
-  /// @param[in,out] A The matrix to assemble the Jacobian into
-  /// @param[in] c The coefficients used in kernel. Assumed to be
-  /// ordered as mu, lmbda, h, gap, normals, test_fn, u, u_opposite.
-  /// @param[in] w The constants used in kernel. Assumed to be ordered as
-  /// `gamma`, `theta`.
-  /// @param[in] coordinate_dofs The physical coordinates of cell. Assumed
-  /// to be padded to 3D, (shape (num_nodes, 3)).
-  /// @param[in] facet_index Local facet index (relative to cell)
-  /// @param[in] num_links How many cells from opposite surface are connected
-  /// with the cell.
-  /// @param[in] q_indices The quadrature points to loop over
-  kernel_fn<PetscScalar> unbiased_jac
-      = [kd, gdim, ndofs_cell, bs](
-            std::vector<std::vector<PetscScalar>>& A, std::span<const double> c,
-            const double* w, const double* coordinate_dofs,
-            const std::size_t facet_index, const std::size_t num_links,
-            std::span<const std::int32_t> q_indices)
-  {
-    // Retrieve some data from kd
-    const std::uint32_t tdim = kd.tdim();
-
-    // NOTE: DOLFINx has 3D input coordinate dofs
-    cmdspan2_t coord(coordinate_dofs, kd.num_coordinate_dofs(), 3);
-
-    // Create data structures for jacobians
-    // We allocate more memory than required, but its better for the compiler
-    std::array<double, 9> Jb;
-    mdspan2_t J(Jb.data(), gdim, tdim);
-    std::array<double, 9> Kb;
-    mdspan2_t K(Kb.data(), tdim, gdim);
-    std::array<double, 6> J_totb;
-    mdspan2_t J_tot(J_totb.data(), gdim, tdim - 1);
-    double detJ = 0;
-    std::array<double, 18> detJ_scratch;
-
-    // Normal vector on physical facet at a single quadrature point
-    std::array<double, 3> n_phys;
-
-    // Pre-compute jacobians and normals for affine meshes
-    if (kd.affine())
-    {
-      detJ = kd.compute_first_facet_jacobian(facet_index, J, K, J_tot,
-                                             detJ_scratch, coord);
-      physical_facet_normal(std::span(n_phys.data(), gdim), K,
-                            stdex::submdspan(kd.facet_normals(), facet_index,
-                                             stdex::full_extent));
-    }
-
-    // Extract scaled gamma (h/gamma) and its inverse
-    double gamma = c[2] / w[0];
-    double gamma_inv = w[0] / c[2];
-
-    double theta = w[1];
-    double mu = c[0];
-    double lmbda = c[1];
-
-    cmdspan3_t dphi = kd.dphi();
-    cmdspan2_t phi = kd.phi();
-    std::array<std::size_t, 2> q_offset
-        = {kd.qp_offsets(facet_index), kd.qp_offsets(facet_index + 1)};
-    const std::size_t num_points = q_offset.back() - q_offset.front();
-    std::span<const double> weights = kd.weights(facet_index);
-    std::array<double, 3> n_surf = {0, 0, 0};
-    std::vector<double> epsnb(ndofs_cell * gdim);
-    mdspan2_t epsn(epsnb.data(), ndofs_cell, gdim);
-    std::vector<double> trb(ndofs_cell * gdim);
-    mdspan2_t tr(trb.data(), ndofs_cell, gdim);
-    std::vector<double> sig_n_u(gdim);
-
-    // Loop over quadrature points
-    for (auto q : q_indices)
-    {
-      const std::size_t q_pos = q_offset.front() + q;
-      // Update Jacobian and physical normal
-      detJ = kd.update_jacobian(q, facet_index, detJ, J, K, J_tot, detJ_scratch,
-                                coord);
-      kd.update_normal(std::span(n_phys.data(), gdim), K, facet_index);
-
-      double n_dot = 0;
-      double gap = 0;
-      // The gap is given by n * (Pi(x) -x)
-      // For raytracing n = n_x
-      // For closest point n = -n_y
-      for (std::size_t i = 0; i < gdim; i++)
-      {
-        n_surf[i] = -c[kd.offsets(4) + q * gdim + i];
-        n_dot += n_phys[i] * n_surf[i];
-        gap += c[kd.offsets(3) + q * gdim + i] * n_surf[i];
-      }
-
-      compute_normal_strain_basis(epsn, tr, K, dphi, n_surf,
-                                  std::span(n_phys.data(), gdim), q_pos);
-
-      // compute sig(u)*n_phys
-      std::fill(sig_n_u.begin(), sig_n_u.end(), 0.0);
-      compute_sigma_n_u(sig_n_u,
-                        c.subspan(kd.offsets(7) + q * gdim * gdim, gdim * gdim),
-                        std::span(n_phys.data(), gdim), mu, lmbda);
-
-      // compute inner(sig(u)*n_phys, n_surf) and inner(u, n_surf)
-      double sign_u = 0;
-      double jump_un = 0;
-      for (std::size_t j = 0; j < gdim; ++j)
-      {
-        sign_u += sig_n_u[j] * n_surf[j];
-        jump_un += c[kd.offsets(6) + gdim * q + j] * n_surf[j];
-      }
-      std::size_t offset_u_opp = kd.offsets(8) + q * bs;
-      for (std::size_t j = 0; j < bs; ++j)
-        jump_un += -c[offset_u_opp + j] * n_surf[j];
-
-      double Pn_u = dR_plus((jump_un - gap) - gamma * sign_u);
-
-      // Fill contributions of facet with itself
-      const double w0 = weights[q] * detJ;
-      for (std::size_t j = 0; j < ndofs_cell; j++)
-      {
-        for (std::size_t l = 0; l < bs; l++)
-        {
-          double sign_du = (lmbda * tr(j, l) * n_dot + mu * epsn(j, l));
-          double Pn_du
-              = (phi(q_pos, j) * n_surf[l] - gamma * sign_du) * Pn_u * w0;
-
-          sign_du *= w0;
-          for (std::size_t i = 0; i < ndofs_cell; i++)
-          {
-            for (std::size_t b = 0; b < bs; b++)
-            {
-              double v_dot_nsurf = n_surf[b] * phi(q_pos, i);
-              double sign_v = (lmbda * tr(i, b) * n_dot + mu * epsn(i, b));
-              double Pn_v =  v_dot_nsurf - gamma * theta * sign_v;
-              A[0][(b + i * bs) * ndofs_cell * bs + l + j * bs]
-                  += 0.5 * gamma_inv * Pn_du * Pn_v;
-
-              // entries corresponding to u and v on the other surface
-              for (std::size_t k = 0; k < num_links; k++)
-              {
-                std::size_t index = kd.offsets(5)
-                                    + k * num_points * ndofs_cell * bs
-                                    + j * num_points * bs + q * bs + l;
-                double du_n_opp = c[index] * n_surf[l];
-
-                du_n_opp *= w0 * Pn_u;
-                index = kd.offsets(5) + k * num_points * ndofs_cell * bs
-                        + i * num_points * bs + q * bs + b;
-                double v_n_opp = c[index] * n_surf[b];
-                A[3 * k + 1][(b + i * bs) * bs * ndofs_cell + l + j * bs]
-                    -= 0.5 * gamma_inv * du_n_opp * Pn_v;
-                A[3 * k + 2][(b + i * bs) * bs * ndofs_cell + l + j * bs]
-                    -= 0.5 * gamma_inv * Pn_du * v_n_opp;
-                A[3 * k + 3][(b + i * bs) * bs * ndofs_cell + l + j * bs]
-                    += 0.5 * gamma_inv * du_n_opp * v_n_opp;
-              }
-            }
-          }
-        }
-      }
-    }
-  };
-=======
->>>>>>> fbc06e54
   switch (type)
   {
   case Kernel::MeshTieRhs:
