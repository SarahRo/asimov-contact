// Copyright (C) 2021 Jørgen S. Dokken and Sarah Roggendorf
//
// This file is part of DOLFINx_Contact
//
// SPDX-License-Identifier:    MIT

#pragma once

#include "SubMesh.h"
#include "geometric_quantities.h"
#include "unbiased_kernels.h"
#include "utils.h"
#include <basix/cell.h>
#include <basix/finite-element.h>
#include <basix/quadrature.h>
#include <dolfinx/common/sort.h>
#include <dolfinx/geometry/BoundingBoxTree.h>
#include <dolfinx/geometry/utils.h>
#include <dolfinx/graph/AdjacencyList.h>
#include <dolfinx/mesh/Mesh.h>
#include <dolfinx/mesh/MeshTags.h>
#include <dolfinx/mesh/cell_types.h>
#include <dolfinx_cuas/QuadratureRule.hpp>
#include <dolfinx_cuas/utils.hpp>
#include <xtensor/xadapt.hpp>
#include <xtensor/xindex_view.hpp>
<<<<<<< HEAD
#include <xtensor/xio.hpp>
#include <xtl/xspan.hpp>
=======

using contact_kernel_fn = std::function<void(
    std::vector<std::vector<PetscScalar>>&, const double*, const double*,
    const double*, const int*, const std::size_t)>;
>>>>>>> 08e0690b

using mat_set_fn = const std::function<int(
    const xtl::span<const std::int32_t>&, const xtl::span<const std::int32_t>&,
    const xtl::span<const PetscScalar>&)>;

namespace dolfinx_contact
{

class Contact
{
public:
  /// Constructor
  /// @param[in] marker The meshtags defining the contact surfaces
  /// @param[in] surfaces Array of the values of the meshtags marking the
  /// surfaces
  /// @param[in] V The functions space
  Contact(std::shared_ptr<dolfinx::mesh::MeshTags<std::int32_t>> marker,
          const std::array<int, 2>& surfaces,
          std::shared_ptr<dolfinx::fem::FunctionSpace> V);

  /// Return meshtag value for surface with index surface
  /// @param[in] surface - the index of the surface
  int surface_mt(int surface) const { return _surfaces[surface]; }

  /// Return index of candidate surface
  /// @param[in] surface - the index of the surface
  int opposite(int surface) const { return _opposites[surface]; }

  // return quadrature degree
  int quadrature_degree() const { return _quadrature_degree; }
  void set_quadrature_degree(int deg) { _quadrature_degree = deg; }

  // return size of coefficients vector per facet on s
  std::size_t coefficients_size(bool variable_gap);
  std::size_t num_quadrature_points() const
  {
    return std::size_t(_qp_ref_facet[0].shape(0));
  }

  /// return distance map (adjacency map mapping quadrature points on surface
  /// to closest facet on other surface)
  /// @param[in] surface - index of the surface
  std::shared_ptr<const dolfinx::graph::AdjacencyList<std::int32_t>>
  facet_map(int surface) const
  {
    return _facet_maps[surface];
  }

  /// Return the quadrature points on physical facet for each facet on surface
  /// @param[in] surface The index of the surface (0 or 1).
  std::vector<xt::xtensor<double, 2>> qp_phys(int surface)
  {
    return _qp_phys[surface];
  }

  /// Return the submesh corresponding to surface
  /// @param[in] surface The index of the surface (0 or 1).
  SubMesh submesh(int surface) { return _submeshes[surface]; }
  // Return meshtags
  std::shared_ptr<dolfinx::mesh::MeshTags<std::int32_t>> meshtags() const
  {
    return _marker;
  }

  /// @brief Create a PETSc matrix with contact sparsity pattern
  ///
  /// Create a PETSc matrix with the sparsity pattern of the input form and the
  /// coupling contact interfaces
  ///
  /// @param[in] The bilinear form
  /// @param[in] The matrix type, see:
  /// https://petsc.org/main/docs/manualpages/Mat/MatType.html#MatType for
  /// available types
  /// @returns Mat The PETSc matrix
  Mat create_petsc_matrix(const dolfinx::fem::Form<PetscScalar>& a,
                          const std::string& type);

  /// Assemble matrix over exterior facets (for contact facets)
  /// @param[in] mat_set the function for setting the values in the matrix
  /// @param[in] bcs List of Dirichlet BCs
  /// @param[in] origin_meshtag Tag indicating with interface to integrate over
  /// @param[in] kernel The integration kernel
  /// @param[in] coeffs coefficients used in the variational form packed on
  /// facets
  /// @param[in] cstride Number of coefficients per facet
  /// @param[in] constants used in the variational form
  void assemble_matrix(
      const mat_set_fn& mat_set,
      const std::vector<
          std::shared_ptr<const dolfinx::fem::DirichletBC<PetscScalar>>>& bcs,
      int origin_meshtag, const contact_kernel_fn& kernel,
      const xtl::span<const PetscScalar> coeffs, int cstride,
      const xtl::span<const PetscScalar>& constants,
      const xtl::span<const std::int32_t>& facet_indices, int cstride_f);

  /// Assemble vector over exterior facet (for contact facets)
  /// @param[in] b The vector
  /// @param[in] origin_meshtag Tag indicating with interface to integrate over
  /// @param[in] kernel The integration kernel
  /// @param[in] coeffs coefficients used in the variational form packed on
  /// facets
  /// @param[in] cstride Number of coefficients per facet
  /// @param[in] constants used in the variational form
  void assemble_vector(xtl::span<PetscScalar> b, int origin_meshtag,
                       const contact_kernel_fn& kernel,
                       const xtl::span<const PetscScalar>& coeffs, int cstride,
                       const xtl::span<const PetscScalar>& constants,
                       const xtl::span<const std::int32_t>& facet_indices,
                       int cstride_f);

  /// @brief Generate contact kernel
  ///
  /// The kernel will expect input on the form
  /// @param[in] type The kernel type (Either `Jac` or `Rhs`).
  /// @returns Kernel function that takes in a vector (b) to assemble into, the
  /// coefficients (`c`), the constants (`w`), the local facet entity (`entity
  /// _local_index`), the quadrature permutation and the number of cells on the
  /// other contact boundary coefficients are extracted from.
  /// @note The ordering of coefficients are expected to be `mu`, `lmbda`, `h`,
  /// `gap`, `normals` `test_fn`, `u`, `u_opposite`.
  /// @note The scalar valued coefficients `mu`,`lmbda` and `h` are expected to
  /// be DG-0 functions, with a single value per facet.
  /// @note The coefficients `gap`, `normals`,`test_fn` and `u_opposite` is
  /// packed at quadrature points. The coefficient `u` is packed at dofs.
  /// @note The vector valued coefficents `gap`, `test_fn`, `u`, `u_opposite`
  /// has dimension `bs == gdim`.
  contact_kernel_fn generate_kernel(dolfinx_contact::Kernel type)
  {
    // Extract mesh data
    auto mesh = _marker->mesh();
    assert(mesh);
    const std::size_t gdim = mesh->geometry().dim(); // geometrical dimension
    const int tdim = mesh->topology().dim();         // topological dimension
    const dolfinx::fem::CoordinateElement& cmap = mesh->geometry().cmap();
    bool affine = cmap.is_affine();
    const int num_coordinate_dofs = cmap.dim();

    std::shared_ptr<const dolfinx::fem::FiniteElement> element = _V->element();
    if (const bool needs_dof_transformations
        = element->needs_dof_transformations();
        needs_dof_transformations)
    {
      throw std::invalid_argument("Contact-kernels are not supporting finite "
                                  "elements requiring dof transformations.");
    }

    // Extract function space data (assuming same test and trial space)
    std::shared_ptr<const dolfinx::fem::DofMap> dofmap = _V->dofmap();
    const std::size_t ndofs_cell = dofmap->element_dof_layout().num_dofs();
    const std::size_t bs = dofmap->bs();
    if (bs != gdim)
    {
      throw std::invalid_argument(
          "The geometric dimension of the mesh is not equal to the block size "
          "of the function space.");
    }

    // NOTE: Assuming same number of quadrature points on each cell
    const std::size_t num_q_points = _qp_ref_facet[0].shape(0);
    const std::size_t max_links
        = *std::max_element(_max_links.begin(), _max_links.end());

    // Structures needed for basis function tabulation
    // phi and grad(phi) at quadrature points
    const std::size_t num_facets = dolfinx::mesh::cell_num_entities(
        mesh->topology().cell_type(), tdim - 1);
    assert(num_facets == _qp_ref_facet.size());

    std::vector<xt::xtensor<double, 2>> phi;
    phi.reserve(num_facets);
    std::vector<xt::xtensor<double, 3>> dphi;
    phi.reserve(num_facets);
    std::vector<xt ::xtensor<double, 3>> dphi_c;
    dphi_c.reserve(num_facets);

    // Temporary structures used in loop
    xt::xtensor<double, 4> cell_tab(
        {(std::size_t)tdim + 1, num_q_points, ndofs_cell, bs});
    xt::xtensor<double, 2> phi_i({num_q_points, ndofs_cell});
    xt::xtensor<double, 3> dphi_i(
        {(std::size_t)tdim, num_q_points, ndofs_cell});
    std::array<std::size_t, 4> tabulate_shape
        = cmap.tabulate_shape(1, num_q_points);
    xt::xtensor<double, 4> c_tab(tabulate_shape);
    assert(tabulate_shape[0] - 1 == (std::size_t)tdim);
    xt::xtensor<double, 3> dphi_ci(
        {tabulate_shape[0] - 1, tabulate_shape[1], tabulate_shape[2]});

    // Tabulate basis functions and first order derivatives for each facet in
    // the reference cell. This tabulation is done both for the finite element
    // of the unknown and the coordinate element (which might differ)
    std::for_each(_qp_ref_facet.cbegin(), _qp_ref_facet.cend(),
                  [&](const auto& q_facet)
                  {
                    assert(q_facet.shape(0) == num_q_points);
                    element->tabulate(cell_tab, q_facet, 1);

                    phi_i = xt::view(cell_tab, 0, xt::all(), xt::all(), 0);
                    phi.push_back(phi_i);

                    dphi_i = xt::view(cell_tab, xt::range(1, tabulate_shape[0]),
                                      xt::all(), xt::all(), 0);
                    dphi.push_back(dphi_i);

                    // Tabulate coordinate element of reference cell
                    cmap.tabulate(1, q_facet, c_tab);
                    dphi_ci = xt::view(c_tab, xt::range(1, tabulate_shape[0]),
                                       xt::all(), xt::all(), 0);
                    dphi_c.push_back(dphi_ci);
                  });

    // Coefficient offsets
    // Expecting coefficients in following order:
    // mu, lmbda, h, gap, normals, test_fn, u, u_opposite
    std::array<std::size_t, 8> cstrides
        = {1,
           1,
           1,
           num_q_points * gdim,
           num_q_points * gdim,
           num_q_points * ndofs_cell * bs * max_links,
           ndofs_cell * bs,
           num_q_points * bs};
    std::array<std::size_t, 9> offsets;
    offsets[0] = 0;
    std::partial_sum(cstrides.cbegin(), cstrides.cend(),
                     std::next(offsets.begin()));

    // As reference facet and reference cell are affine, we do not need to
    // compute this per quadrature point
    basix::cell::type basix_cell
        = dolfinx::mesh::cell_type_to_basix_type(mesh->topology().cell_type());
    xt::xtensor<double, 3> ref_jacobians
        = basix::cell::facet_jacobians(basix_cell);

    // Get facet normals on reference cell
    xt::xtensor<double, 2> facet_normals
        = basix::cell::facet_outward_normals(basix_cell);

    // Get update Jacobian function (for each quadrature point)
    auto update_jacobian
        = dolfinx_contact::get_update_jacobian_dependencies(cmap);

    // Get update FacetNormal function (for each quadrature point)
    auto update_normal = dolfinx_contact::get_update_normal(cmap);

    /// @brief Assemble kernel for RHS of unbiased contact problem
    ///
    /// Assemble of the residual of the unbiased contact problem into vector
    /// `b`.
    /// @param[in,out] b The vector to assemble the residual into
    /// @param[in] c The coefficients used in kernel. Assumed to be
    /// ordered as mu, lmbda, h, gap, normals, test_fn, u, u_opposite.
    /// @param[in] w The constants used in kernel. Assumed to be ordered as
    /// `gamma`, `theta`.
    /// @param[in] coordinate_dofs The physical coordinates of cell. Assumed to
    /// be padded to 3D, (shape (num_nodes, 3)).
    contact_kernel_fn unbiased_rhs
        = [=](std::vector<std::vector<PetscScalar>>& b, const double* c,
              const double* w, const double* coordinate_dofs,
<<<<<<< HEAD
              const int* entity_local_index,
              [[maybe_unused]] const std::uint8_t* quadrature_permutation,
              const std::size_t num_links, const std::int32_t* facet_indices)
=======
              const int* entity_local_index, const std::size_t num_links)
>>>>>>> 08e0690b
    {
      const auto facet_index = size_t(*entity_local_index);

      // NOTE: DOLFINx has 3D input coordinate dofs
      // FIXME: These array should be views (when compute_jacobian doesn't use
      // xtensor)
      std::array<std::size_t, 2> shape = {(std::size_t)num_coordinate_dofs, 3};
      xt::xtensor<double, 2> coord = xt::adapt(
          coordinate_dofs, num_coordinate_dofs * 3, xt::no_ownership(), shape);

      // Extract the first derivative of the coordinate element (cell) of
      // degrees of freedom on the facet
      const xt::xtensor<double, 3>& dphi_fc = dphi_c[facet_index];

      // Create data structures for jacobians
      xt::xtensor<double, 2> J = xt::zeros<double>({gdim, (std::size_t)tdim});
      xt::xtensor<double, 2> K = xt::zeros<double>({(std::size_t)tdim, gdim});
      // J_f facet jacobian, J_tot = J * J_f
      xt::xtensor<double, 2> J_f
          = xt::view(ref_jacobians, facet_index, xt::all(), xt::all());
      xt::xtensor<double, 2> J_tot
          = xt::zeros<double>({J.shape(0), J_f.shape(1)});
      double detJ;
      auto c_view = xt::view(coord, xt::all(), xt::range(0, gdim));

      // Normal vector on physical facet at a single quadrature point
      xt::xtensor<double, 1> n_phys = xt::zeros<double>({gdim});

      // Pre-compute jacobians and normals for affine meshes
      if (affine)
      {
        detJ = dolfinx_contact::compute_facet_jacobians(0, J, K, J_tot, J_f,
                                                        dphi_fc, coord);
        dolfinx_contact::physical_facet_normal(
            n_phys, K, xt::row(facet_normals, facet_index));
      }

      // Extract constants used inside quadrature loop
      double gamma = c[2] / w[0];     // h/gamma
      double gamma_inv = w[0] / c[2]; // gamma/h
      double theta = w[1];
      double mu = c[0];
      double lmbda = c[1];

      // Extract reference to the tabulated basis function at the local
      // facet
      const xt::xtensor<double, 2>& phi_f = phi[facet_index];
      const xt::xtensor<double, 3>& dphi_f = dphi[facet_index];

      // Extract reference to quadrature weights for the local facet
      const std::vector<double>& weights = _qw_ref_facet[facet_index];

      // Temporary data structures used inside quadrature loop
      std::array<double, 3> n_surf = {0, 0, 0};
      xt::xtensor<double, 2> tr({ndofs_cell, gdim});
      xt::xtensor<double, 2> epsn({ndofs_cell, gdim});
      for (std::size_t q = 0; q < weights.size(); q++)
      {

        // Update Jacobian and physical normal
        detJ = update_jacobian(q, detJ, J, K, J_tot, J_f, dphi_fc, coord);
        update_normal(n_phys, K, facet_normals, facet_index);
        double n_dot = 0;
        double gap = 0;
        // For closest point projection the gap function is given by
        // (-n_y)* (Pi(x) - x), where n_y is the outward unit normal
        // in y = Pi(x)
        for (std::size_t i = 0; i < gdim; i++)
        {

          n_surf[i] = -c[offsets[4] + q * gdim + i];
          n_dot += n_phys(i) * n_surf[i];
          gap += c[offsets[3] + q * gdim + i] * n_surf[i];
        }

        // precompute tr(eps(phi_j e_l)), eps(phi^j e_l)n*n2
        std::fill(tr.begin(), tr.end(), 0.0);
        std::fill(epsn.begin(), epsn.end(), 0.0);
        for (std::size_t j = 0; j < ndofs_cell; j++)
        {
          for (std::size_t l = 0; l < bs; l++)
          {
            for (int k = 0; k < tdim; k++)
            {
              tr(j, l) += K(k, l) * dphi_f(k, q, j);
              for (std::size_t s = 0; s < gdim; s++)
              {
                epsn(j, l) += K(k, s) * dphi_f(k, q, j)
                              * (n_phys(s) * n_surf[l] + n_phys(l) * n_surf[s]);
              }
            }
          }
        }
        // compute tr(eps(u)), epsn at q
        double tr_u = 0;
        double epsn_u = 0;
        double jump_un = 0;
        for (std::size_t i = 0; i < ndofs_cell; i++)
        {
          std::size_t block_index = offsets[6] + i * bs;
          for (std::size_t j = 0; j < bs; j++)
          {
            auto coeff = c[block_index + j];
            tr_u += coeff * tr(i, j);
            epsn_u += coeff * epsn(i, j);
            jump_un += coeff * phi_f(q, i) * n_surf[j];
          }
        }
        std::size_t offset_u_opp = offsets[7] + q * bs;
        for (std::size_t j = 0; j < bs; ++j)
          jump_un += -c[offset_u_opp + j] * n_surf[j];
        double sign_u = lmbda * tr_u * n_dot + mu * epsn_u;
        const double w0 = weights[q] * detJ;
        double Pn_u
            = dolfinx_contact::R_plus((jump_un - gap) - gamma * sign_u) * w0;
        sign_u *= w0;

        // Fill contributions of facet with itself

        for (std::size_t i = 0; i < ndofs_cell; i++)
        {
          for (std::size_t n = 0; n < bs; n++)
          {
            double v_dot_nsurf = n_surf[n] * phi_f(q, i);
            double sign_v = (lmbda * tr(i, n) * n_dot + mu * epsn(i, n));
            // This is (1./gamma)*Pn_v to avoid the product gamma*(1./gamma)
            double Pn_v = gamma_inv * v_dot_nsurf - theta * sign_v;
            b[0][n + i * bs] += 0.5 * Pn_u * Pn_v;
            // 0.5 * (-theta * gamma * sign_v * sign_u + Pn_u * Pn_v);

            // entries corresponding to v on the other surface
            for (std::size_t k = 0; k < num_links; k++)
            {
              std::size_t index = offsets[5]
                                  + k * num_q_points * ndofs_cell * bs
                                  + i * num_q_points * bs + q * bs + n;
              double v_n_opp = c[index] * n_surf[n];

              b[k + 1][n + i * bs] -= 0.5 * gamma_inv * v_n_opp * Pn_u;
            }
          }
        }
      }
    };

    /// @brief Assemble kernel for Jacobian (LHS) of unbiased contact
    /// problem
    ///
    /// Assemble of the residual of the unbiased contact problem into matrix
    /// `A`.
    /// @param[in,out] A The matrix to assemble the Jacobian into
    /// @param[in] c The coefficients used in kernel. Assumed to be
    /// ordered as mu, lmbda, h, gap, normals, test_fn, u, u_opposite.
    /// @param[in] w The constants used in kernel. Assumed to be ordered as
    /// `gamma`, `theta`.
    /// @param[in] coordinate_dofs The physical coordinates of cell. Assumed
    /// to be padded to 3D, (shape (num_nodes, 3)).
    contact_kernel_fn unbiased_jac
        = [=](std::vector<std::vector<PetscScalar>>& A, const double* c,
              const double* w, const double* coordinate_dofs,
<<<<<<< HEAD
              const int* entity_local_index,
              [[maybe_unused]] const std::uint8_t* quadrature_permutation,
              const std::size_t num_links, const std::int32_t* facet_indices)
=======
              const int* entity_local_index, const std::size_t num_links)
>>>>>>> 08e0690b
    {
      const auto facet_index = std::size_t(*entity_local_index);

      // Reshape coordinate dofs to two dimensional array
      // NOTE: DOLFINx has 3D input coordinate dofs
      std::array<std::size_t, 2> shape = {(std::size_t)num_coordinate_dofs, 3};

      // FIXME: These array should be views (when compute_jacobian doesn't
      // use xtensor)
      xt::xtensor<double, 2> coord = xt::adapt(
          coordinate_dofs, num_coordinate_dofs * 3, xt::no_ownership(), shape);

      // Extract the first derivative of the coordinate element (cell) of
      // degrees of freedom on the facet
      const xt::xtensor<double, 3>& dphi_fc = dphi_c[facet_index];

      // Create data structures for jacobians
      xt::xtensor<double, 2> J = xt::zeros<double>({gdim, (std::size_t)tdim});
      xt::xtensor<double, 2> K = xt::zeros<double>({(std::size_t)tdim, gdim});
      // J_f facet jacobian, J_tot = J * J_f
      xt::xtensor<double, 2> J_f
          = xt::view(ref_jacobians, facet_index, xt::all(), xt::all());
      xt::xtensor<double, 2> J_tot
          = xt::zeros<double>({J.shape(0), J_f.shape(1)});
      double detJ;
      auto c_view = xt::view(coord, xt::all(), xt::range(0, gdim));

      // Normal vector on physical facet at a single quadrature point
      xt::xtensor<double, 1> n_phys = xt::zeros<double>({gdim});

      // Pre-compute jacobians and normals for affine meshes
      if (affine)
      {
        detJ = dolfinx_contact::compute_facet_jacobians(0, J, K, J_tot, J_f,
                                                        dphi_fc, coord);
        dolfinx_contact::physical_facet_normal(
            n_phys, K, xt::row(facet_normals, facet_index));
      }

      // Extract scaled gamma (h/gamma) and its inverse
      double gamma = c[2] / w[0];
      double gamma_inv = w[0] / c[2];

      double theta = w[1];
      double mu = c[0];
      double lmbda = c[1];

      const xt::xtensor<double, 3>& dphi_f = dphi[facet_index];
      const xt::xtensor<double, 2>& phi_f = phi[facet_index];
      const std::vector<double>& weights = _qw_ref_facet[facet_index];
      xt::xtensor<double, 1> n_surf = xt::zeros<double>({gdim});
      xt::xtensor<double, 2> tr = xt::zeros<double>({ndofs_cell, gdim});
      xt::xtensor<double, 2> epsn = xt::zeros<double>({ndofs_cell, gdim});
      for (std::size_t q = 0; q < weights.size(); q++)
      {
        // Update Jacobian and physical normal
        detJ = update_jacobian(q, detJ, J, K, J_tot, J_f, dphi_fc, coord);
        update_normal(n_phys, K, facet_normals, facet_index);

        double n_dot = 0;
        double gap = 0;
        for (std::size_t i = 0; i < gdim; i++)
        {
          // For closest point projection the gap function is given by
          // (-n_y)* (Pi(x) - x), where n_y is the outward unit normal
          // in y = Pi(x)
          n_surf(i) = -c[offsets[4] + q * gdim + i];
          n_dot += n_phys(i) * n_surf(i);
          gap += c[offsets[3] + q * gdim + i] * n_surf(i);
        }

        // precompute tr(eps(phi_j e_l)), eps(phi^j e_l)n*n2
        std::fill(tr.begin(), tr.end(), 0.0);
        std::fill(epsn.begin(), epsn.end(), 0.0);
        for (std::size_t j = 0; j < ndofs_cell; j++)
        {
          for (std::size_t l = 0; l < bs; l++)
          {
            for (int k = 0; k < tdim; k++)
            {
              tr(j, l) += K(k, l) * dphi_f(k, q, j);
              for (std::size_t s = 0; s < gdim; s++)
              {
                epsn(j, l) += K(k, s) * dphi_f(k, q, j)
                              * (n_phys(s) * n_surf(l) + n_phys(l) * n_surf(s));
              }
            }
          }
        }

        // compute tr(eps(u)), epsn at q
        double tr_u = 0;
        double epsn_u = 0;
        double jump_un = 0;

        for (std::size_t i = 0; i < ndofs_cell; i++)
        {
          std::size_t block_index = offsets[6] + i * bs;
          for (std::size_t j = 0; j < bs; j++)
          {
            tr_u += c[block_index + j] * tr(i, j);
            epsn_u += c[block_index + j] * epsn(i, j);
            jump_un += c[block_index + j] * phi_f(q, i) * n_surf(j);
          }
        }
        std::size_t offset_u_opp = offsets[7] + q * bs;
        for (std::size_t j = 0; j < bs; ++j)
          jump_un += -c[offset_u_opp + j] * n_surf(j);
        double sign_u = lmbda * tr_u * n_dot + mu * epsn_u;
        double Pn_u
            = dolfinx_contact::dR_plus((jump_un - gap) - gamma * sign_u);

        // Fill contributions of facet with itself
        const double w0 = weights[q] * detJ;
        for (std::size_t j = 0; j < ndofs_cell; j++)
        {
          for (std::size_t l = 0; l < bs; l++)
          {
            double sign_du = (lmbda * tr(j, l) * n_dot + mu * epsn(j, l));
            double Pn_du
                = (phi_f(q, j) * n_surf(l) - gamma * sign_du) * Pn_u * w0;

            sign_du *= w0;
            for (std::size_t i = 0; i < ndofs_cell; i++)
            {
              for (std::size_t b = 0; b < bs; b++)
              {
                double v_dot_nsurf = n_surf(b) * phi_f(q, i);
                double sign_v = (lmbda * tr(i, b) * n_dot + mu * epsn(i, b));
                double Pn_v = gamma_inv * v_dot_nsurf - theta * sign_v;
                A[0][(b + i * bs) * ndofs_cell * bs + l + j * bs]
                    += 0.5 * Pn_du * Pn_v;

                // entries corresponding to u and v on the other surface
                for (std::size_t k = 0; k < num_links; k++)
                {
                  std::size_t index = offsets[5]
                                      + k * num_q_points * ndofs_cell * bs
                                      + j * num_q_points * bs + q * bs + l;
                  double du_n_opp = c[index] * n_surf(l);

                  du_n_opp *= w0 * Pn_u;
                  index = offsets[5] + k * num_q_points * ndofs_cell * bs
                          + i * num_q_points * bs + q * bs + b;
                  double v_n_opp = c[index] * n_surf(b);
                  A[3 * k + 1][(b + i * bs) * ndofs_cell * bs + l + j * bs]
                      -= 0.5 * du_n_opp * Pn_v;
                  A[3 * k + 2][(b + i * bs) * ndofs_cell * bs + l + j * bs]
                      -= 0.5 * gamma_inv * Pn_du * v_n_opp;
                  A[3 * k + 3][(b + i * bs) * ndofs_cell * bs + l + j * bs]
                      += 0.5 * gamma_inv * du_n_opp * v_n_opp;
                }
              }
            }
          }
        }
      }
    };
    switch (type)
    {
    case dolfinx_contact::Kernel::Rhs:
      return unbiased_rhs;
    case dolfinx_contact::Kernel::Jac:
      return unbiased_jac;
    case dolfinx_contact::Kernel::Rhs_variable_gap:
    {
      const basix::FiniteElement basix_element
          = dolfinx_cuas::mesh_to_basix_element(_marker->mesh(), tdim);
      const std::size_t max_links
          = *std::max_element(_max_links.begin(), _max_links.end());
      return dolfinx_contact::generate_kernel(type, _marker->mesh(), _V,
                                              _qp_ref_facet, _qw_ref_facet,
                                              max_links, basix_element);
    }
    case dolfinx_contact::Kernel::Jac_variable_gap:
    {
      const basix::FiniteElement basix_element
          = dolfinx_cuas::mesh_to_basix_element(_marker->mesh(), tdim);
      const std::size_t max_links
          = *std::max_element(_max_links.begin(), _max_links.end());
      return dolfinx_contact::generate_kernel(type, _marker->mesh(), _V,
                                              _qp_ref_facet, _qw_ref_facet,
                                              max_links, basix_element);
    }
    default:
      throw std::invalid_argument("Unrecognized kernel");
    }
  }
  /// Tabulate the basis function at the quadrature points _qp_ref_facet
  /// creates and fills _phi_ref_facets
  std::vector<xt::xtensor<double, 2>>
  tabulate_on_ref_cell(const basix::FiniteElement& element)
  {

    // Create _phi_ref_facets
    std::size_t num_facets = _qp_ref_facet.size();
    std::vector<xt::xtensor<double, 2>> phi;
    phi.reserve(num_facets);

    // Tabulate basis functions at quadrature points _qp_ref_facet for each
    // facet of the reference cell. Fill _phi_ref_facets
    for (std::size_t i = 0; i < num_facets; ++i)
    {
      auto cell_tab = element.tabulate(0, _qp_ref_facet[i]);
      const xt::xtensor<double, 2> _phi_i
          = xt::view(cell_tab, 0, xt::all(), xt::all(), 0);
      phi.push_back(_phi_i);
    }
    return phi;
  }

  /// Compute push forward of quadrature points _qp_ref_facet to the
  /// physical facet for each facet in _facet_"origin_meshtag" Creates and
  /// fills _qp_phys_"origin_meshtag"
  /// @param[in] origin_meshtag flag to choose the surface
  void create_q_phys(int origin_meshtag)
  {
    // Mesh info
    auto mesh = _submeshes[origin_meshtag].mesh();
    auto cell_map = _submeshes[origin_meshtag].cell_map();
    xtl::span<const double> mesh_geometry = mesh->geometry().x();
    auto cmap = mesh->geometry().cmap();
    auto x_dofmap = mesh->geometry().dofmap();
    const int gdim = mesh->geometry().dim(); // geometrical dimensions
    auto puppet_facets = _cell_facet_pairs[origin_meshtag];
    _qp_phys[origin_meshtag].reserve(puppet_facets.size());
    _qp_phys[origin_meshtag].clear();
    // push forward of quadrature points _qp_ref_facet to physical facet for
    // each facet in _facet_"origin_meshtag"
    std::for_each(
        puppet_facets.cbegin(), puppet_facets.cend(),
        [&](const auto& facet_pair)
        {
          auto [cell, local_index] = facet_pair;

          // extract local dofs
          assert(cell_map->num_links(cell) == 1);
          const std::int32_t submesh_cell = cell_map->links(cell)[0];
          auto x_dofs = x_dofmap.links(submesh_cell);
          const std::size_t num_dofs_g = x_dofs.size();
          xt::xtensor<double, 2> coordinate_dofs
              = xt::zeros<double>({num_dofs_g, std::size_t(gdim)});
          for (std::size_t i = 0; i < num_dofs_g; ++i)
          {
            std::copy_n(std::next(mesh_geometry.begin(), 3 * x_dofs[i]), gdim,
                        std::next(coordinate_dofs.begin(), i * gdim));
          }
          xt::xtensor<double, 2> q_phys({_qp_ref_facet[local_index].shape(0),
                                         _qp_ref_facet[local_index].shape(1)});

          // push forward of quadrature points _qp_ref_facet to the physical
          // facet
          cmap.push_forward(q_phys, coordinate_dofs,
                            _phi_ref_facets[local_index]);
          _qp_phys[origin_meshtag].push_back(q_phys);
        });
  }
  /// Compute maximum number of links
  /// I think this should actually be part of create_distance_map
  /// which should be easier after the rewrite of contact
  /// It is therefore called inside create_distance_map
  void max_links(int origin_meshtag)
  {
    std::size_t max_links = 0;
    // Select which side of the contact interface to loop from and get the
    // correct map
    auto active_facets = _cell_facet_pairs[origin_meshtag];
    auto map = _facet_maps[origin_meshtag];
    auto facet_map = _submeshes[_opposites[origin_meshtag]].facet_map();
    for (std::size_t i = 0; i < active_facets.size(); i++)
    {
      std::vector<std::int32_t> linked_cells;
      auto links = map->links(i);
      for (auto link : links)
      {
        auto facet_pair = facet_map->links(link);
        linked_cells.push_back(facet_pair[0]);
      }
      // Remove duplicates
      std::sort(linked_cells.begin(), linked_cells.end());
      linked_cells.erase(std::unique(linked_cells.begin(), linked_cells.end()),
                         linked_cells.end());
      max_links = std::max(max_links, linked_cells.size());
    }
    _max_links[origin_meshtag] = max_links;
  }
  /// Compute closest candidate_facet for each quadrature point in
  /// _qp_phys[origin_meshtag]
  /// This is saved as an adjacency list in _facet_maps[origin_meshtag]
  /// and an xtensor containing cell_facet_pairs in
  /// _cell_maps[origin_mesthtag]
  void create_distance_map(int puppet_mt, int candidate_mt)
  {
    // save opposite surface
    _opposites[puppet_mt] = candidate_mt;
    // Mesh info
    auto mesh = _marker->mesh();
    const int gdim = mesh->geometry().dim();
    const int tdim = mesh->topology().dim();
    const int fdim = tdim - 1;

    // submesh info
    auto candidate_mesh = _submeshes[candidate_mt].mesh();
    auto c_to_f = candidate_mesh->topology().connectivity(tdim, tdim - 1);
    assert(c_to_f);

    // Create _qp_ref_facet (quadrature points on reference facet)
    dolfinx_cuas::QuadratureRule q_rule(mesh->topology().cell_type(),
                                        _quadrature_degree, fdim);
    _qp_ref_facet = q_rule.points();
    _qw_ref_facet = q_rule.weights();

    // Tabulate basis function on reference cell (_phi_ref_facets)// Create
    // coordinate element
    // FIXME: For higher order geometry need basix element public in mesh
    // auto degree = mesh->geometry().cmap()._element->degree;
    int degree = 1;
    auto dolfinx_cell = mesh->topology().cell_type();
    auto coordinate_element = basix::create_element(
        basix::element::family::P,
        dolfinx::mesh::cell_type_to_basix_type(dolfinx_cell), degree,
        basix::element::lagrange_variant::gll_warped);
    _phi_ref_facets = tabulate_on_ref_cell(coordinate_element);

    // Compute quadrature points on physical facet _qp_phys_"origin_meshtag"
    create_q_phys(puppet_mt);

    xt::xtensor<double, 2> point = xt::zeros<double>({1, 3});
    point[2] = 0;

    // assign puppet_ and candidate_facets
    auto candidate_facets = _cell_facet_pairs[candidate_mt];
    auto puppet_facets = _cell_facet_pairs[puppet_mt];
    auto cell_map = _submeshes[candidate_mt].cell_map();
    auto qp_phys = _qp_phys[puppet_mt];
    std::vector<std::int32_t> submesh_facets(candidate_facets.size());
    for (std::size_t i = 0; i < candidate_facets.size(); ++i)
    {
      auto facet_pair = candidate_facets[i];
      submesh_facets[i] = c_to_f->links(
          cell_map->links(facet_pair.first)[0])[facet_pair.second];
    }
    // Create midpoint tree as compute_closest_entity will be called many
    // times
    dolfinx::geometry::BoundingBoxTree master_bbox(*candidate_mesh, fdim,
                                                   submesh_facets);
    auto master_midpoint_tree = dolfinx::geometry::create_midpoint_tree(
        *candidate_mesh, fdim, submesh_facets);

    std::vector<std::int32_t> data; // will contain closest candidate facet
    std::vector<std::int32_t> offset(1);
    offset[0] = 0;
    for (std::size_t i = 0; i < puppet_facets.size(); ++i)
    {
      // FIXME: This does not work for prism meshes
      for (std::size_t j = 0; j < qp_phys[0].shape(0); ++j)
      {
        for (int k = 0; k < gdim; ++k)
          point(0, k) = qp_phys[i](j, k);

        // Find closest facet to point
        std::vector<std::int32_t> search_result
            = dolfinx::geometry::compute_closest_entity(
                master_bbox, master_midpoint_tree, *candidate_mesh, point);
        data.push_back(search_result[0]);
      }
      offset.push_back(data.size());
    }
    // save maps
    _facet_maps[puppet_mt]
        = std::make_shared<const dolfinx::graph::AdjacencyList<std::int32_t>>(
            data, offset);
    // max_links(puppet_mt);
    _max_links[puppet_mt] = qp_phys[0].shape(0);
    std::cout << "max links" << _max_links[puppet_mt] << "\n";
  }

  /// Compute and pack the gap function for each quadrature point the set of
  /// facets. For a set of facets; go through the quadrature points on each
  /// facet find the closest facet on the other surface and compute the
  /// distance vector
  /// @param[in] orgin_meshtag - surface on which to integrate
  /// @param[out] c - gap packed on facets. c[i*cstride +  gdim * k+ j]
  /// contains the jth component of the Gap on the ith facet at kth
  /// quadrature point
  std::pair<std::vector<PetscScalar>, int> pack_gap(int origin_meshtag)
  {
    // Mesh info
    const std::shared_ptr<const dolfinx::mesh::Mesh>& candidate_mesh
        = _submeshes[_opposites[origin_meshtag]].mesh();
    assert(candidate_mesh);
    const dolfinx::mesh::Geometry& geometry = candidate_mesh->geometry();
    const int gdim = geometry.dim(); // geometrical dimension
    xtl::span<const double> mesh_geometry = geometry.x();

    const int tdim = candidate_mesh->topology().dim();
    const int fdim = tdim - 1;

    // Select which side of the contact interface to loop from and get the
    // correct map
    auto map = _facet_maps[origin_meshtag];
    assert(map);
    auto qp_phys = _qp_phys[origin_meshtag];
    const std::size_t num_facets = _cell_facet_pairs[origin_meshtag].size();
    const std::size_t num_q_point = _qp_ref_facet[0].shape(0);

    // Pack gap function for each quadrature point on each facet
    std::vector<PetscScalar> c(num_facets * num_q_point * gdim, 0.0);
    const auto cstride = (int)num_q_point * gdim;
    xt::xtensor<double, 2> point = {{0, 0, 0}};

    for (std::size_t i = 0; i < num_facets; ++i)
    {
      auto master_facets = map->links((int)i);
      auto master_facet_geometry = dolfinx::mesh::entities_to_geometry(
          *candidate_mesh, fdim, master_facets, false);
      int offset = (int)i * cstride;
      for (std::size_t j = 0; j < master_facets.size(); ++j)
      {
        // Get quadrature points in physical space for the ith facet, jth
        // quadrature point
        for (int k = 0; k < gdim; k++)
          point(0, k) = qp_phys[i](j, k);

        // Get the coordinates of the geometry on the other interface, and
        // compute the distance of the convex hull created by the points
        auto master_facet = xt::view(master_facet_geometry, j, xt::all());
        std::size_t num_facet_dofs = master_facet_geometry.shape(1);
        xt::xtensor<double, 2> master_coords
            = xt::zeros<double>({num_facet_dofs, std::size_t(3)});
        for (std::size_t l = 0; l < num_facet_dofs; ++l)
        {
          const int pos = 3 * master_facet[l];
          for (int k = 0; k < gdim; ++k)
            master_coords(l, k) = mesh_geometry[pos + k];
        }
        auto dist_vec
            = dolfinx::geometry::compute_distance_gjk(master_coords, point);

        // Add distance vector to coefficient array
        for (int k = 0; k < gdim; k++)
          c[offset + j * gdim + k] += dist_vec(k);
      }
    }
    return {std::move(c), cstride};
  }

  /// Compute test functions on opposite surface at quadrature points of
  /// facets
  /// @param[in] orgin_meshtag - surface on which to integrate
  /// @param[in] gap - gap packed on facets per quadrature point
  /// @param[out] c - test functions packed on facets.
  std::pair<std::vector<PetscScalar>, int>
  pack_test_functions(int origin_meshtag,
                      const xtl::span<const PetscScalar>& gap,
                      std::size_t num_derivatives)
  {
    // Mesh info
    auto mesh = _submeshes[_opposites[origin_meshtag]].mesh(); // mesh
    const int gdim = mesh->geometry().dim(); // geometrical dimension
    const int tdim = mesh->topology().dim();
    auto cmap = mesh->geometry().cmap();
    auto x_dofmap = mesh->geometry().dofmap();
    xtl::span<const double> mesh_geometry = mesh->geometry().x();
    auto element = _V->element();
    const std::uint32_t bs = element->block_size();
    mesh->topology_mutable().create_entity_permutations();

    const std::vector<std::uint32_t> permutation_info
        = mesh->topology().get_cell_permutation_info();

    // Select which side of the contact interface to loop from and get the
    // correct map
    auto map = _facet_maps[origin_meshtag];
    auto qp_phys = _qp_phys[origin_meshtag];
    auto puppet_facets = _cell_facet_pairs[origin_meshtag];
    auto facet_map = _submeshes[_opposites[origin_meshtag]].facet_map();
    const std::size_t max_links
        = *std::max_element(_max_links.begin(), _max_links.end());
    const std::size_t num_facets = puppet_facets.size();
    const std::size_t num_q_points = _qp_ref_facet[0].shape(0);
    const std::int32_t ndofs = _V->dofmap()->cell_dofs(0).size();
    std::vector<PetscScalar> c((num_derivatives * tdim + 1) * num_facets
                                   * num_q_points * max_links * ndofs * bs,
                               0.0);
    const auto cstride = (int)(num_derivatives * tdim + 1) * num_q_points
                         * max_links * ndofs * bs;
    xt::xtensor<double, 2> q_points
        = xt::zeros<double>({std::size_t(num_q_points), std::size_t(gdim)});
    xt::xtensor<double, 2> dphi;
    xt::xtensor<double, 3> J = xt::zeros<double>(
        {std::size_t(num_q_points), std::size_t(gdim), std::size_t(tdim)});
    xt::xtensor<double, 3> K = xt::zeros<double>(
        {std::size_t(num_q_points), std::size_t(tdim), std::size_t(gdim)});
    xt::xtensor<double, 1> detJ = xt::zeros<double>({num_q_points});
    xt::xtensor<double, 4> phi(cmap.tabulate_shape(1, 1));
    std::vector<std::int32_t> perm(num_q_points);
    std::vector<std::int32_t> linked_cells(num_q_points);

    // Loop over all facets
    for (std::size_t i = 0; i < num_facets; i++)
    {
      auto links = map->links((int)i);
      assert(links.size() == num_q_points);

      // Compute Pi(x) form points x and gap funtion Pi(x) - x
      for (std::size_t j = 0; j < num_q_points; j++)
      {
        auto linked_pair = facet_map->links(links[j]);
        linked_cells[j] = linked_pair[0];
        for (int k = 0; k < gdim; k++)
          q_points(j, k)
              = qp_phys[i](j, k) + gap[i * gdim * num_q_points + j * gdim + k];
      }

      // Sort linked cells
      assert(linked_cells.size() == num_q_points);
      std::pair<std::vector<std::int32_t>, std::vector<std::int32_t>>
          sorted_cells = dolfinx_contact::sort_cells(
              xtl::span(linked_cells.data(), linked_cells.size()),
              xtl::span(perm.data(), perm.size()));
      auto unique_cells = sorted_cells.first;
      auto offsets = sorted_cells.second;

      // Loop over sorted array of unique cells
      for (std::size_t j = 0; j < unique_cells.size(); ++j)
      {

        std::int32_t linked_cell = unique_cells[j];
        // Extract indices of all occurances of cell in the unsorted cell
        // array
        auto indices
            = xtl::span(perm.data() + offsets[j], offsets[j + 1] - offsets[j]);
        // Extract local dofs
        auto x_dofs = x_dofmap.links(linked_cell);
        const std::size_t num_dofs_g = x_dofs.size();
        xt::xtensor<double, 2> coordinate_dofs
            = xt::zeros<double>({num_dofs_g, std::size_t(gdim)});
        for (std::size_t k = 0; k < num_dofs_g; ++k)
        {

          std::copy_n(std::next(mesh_geometry.begin(), 3 * x_dofs[k]), gdim,
                      std::next(coordinate_dofs.begin(), k * gdim));
        }
        // Extract all physical points Pi(x) on a facet of linked_cell
        auto qp = xt::view(q_points, xt::keep(indices), xt::all());
        // Compute values of basis functions for all y = Pi(x) in qp
        auto test_fn = dolfinx_contact::get_basis_functions(
            J, K, detJ, qp, coordinate_dofs, linked_cell,
            permutation_info[linked_cell], element, cmap, num_derivatives);
        // Insert basis function values into c
        for (std::int32_t k = 0; k < ndofs; k++)
          for (std::size_t q = 0; q < test_fn.shape(1); ++q)
            for (std::size_t l = 0; l < bs; l++)
              for (std::size_t d = 0; d < num_derivatives * tdim + 1; ++d)

              {
                c[i * cstride + d * ndofs * bs * num_q_points * max_links
                  + j * ndofs * bs * num_q_points + k * bs * num_q_points
                  + indices[q] * bs + l]
                    = test_fn(d, q, k * bs + l, l);
              }
      }
    }

    return {std::move(c), cstride};
  }

  /// Compute function on opposite surface at quadrature points of
  /// facets
  /// @param[in] orgin_meshtag - surface on which to integrate
  /// @param[in] - gap packed on facets per quadrature point
  /// @param[out] c - test functions packed on facets.
  std::pair<std::vector<PetscScalar>, int>
  pack_u_contact(int origin_meshtag,
                 std::shared_ptr<dolfinx::fem::Function<PetscScalar>> u,
                 const xtl::span<const PetscScalar> gap,
                 std::size_t num_derivatives)
  {
    dolfinx::common::Timer t("Pack contact u");
    // Mesh info
    auto submesh = _submeshes[_opposites[origin_meshtag]];
    auto mesh = submesh.mesh();                      // mesh
    const std::size_t gdim = mesh->geometry().dim(); // geometrical dimension
    const std::size_t tdim = mesh->topology().dim(); // topological dimension
    const std::size_t bs_element = _V->element()->block_size();

    // Select which side of the contact interface to loop from and get the
    // correct map
    auto map = _facet_maps[origin_meshtag];
    auto qp_phys = _qp_phys[origin_meshtag];
    auto facet_map = submesh.facet_map();
    const std::size_t num_facets = _cell_facet_pairs[origin_meshtag].size();
    const std::size_t num_q_points = _qp_ref_facet[0].shape(0);
    auto V_sub = std::make_shared<dolfinx::fem::FunctionSpace>(
        submesh.create_functionspace(_V));
    auto u_sub = dolfinx::fem::Function<PetscScalar>(V_sub);
    auto sub_dofmap = V_sub->dofmap();
    assert(sub_dofmap);
    const int bs_dof = sub_dofmap->bs();

    std::array<std::size_t, 4> b_shape = evaluate_basis_shape(
        *V_sub, num_facets * num_q_points, num_derivatives);
    xt::xtensor<double, 4> basis_values(b_shape);
    std::fill(basis_values.begin(), basis_values.end(), 0);
    std::vector<std::int32_t> cells(num_facets * num_q_points, -1);
    {
      // Copy function from parent mesh
      submesh.copy_function(*u, u_sub);

      xt::xtensor<double, 2> points
          = xt::zeros<double>({num_facets * num_q_points, gdim});
      for (std::size_t i = 0; i < num_facets; ++i)
      {
        auto links = map->links(i);
        assert(links.size() == num_q_points);
        for (std::size_t q = 0; q < num_q_points; ++q)
        {
          const std::size_t row = i * num_q_points;
          for (std::size_t j = 0; j < gdim; ++j)
          {
            points(row + q, j)
                = qp_phys[i](q, j) + gap[row * gdim + q * gdim + j];
            auto linked_pair = facet_map->links(links[q]);
            cells[row + q] = linked_pair[0];
          }
        }
      }

      evaluate_basis_functions(*u_sub.function_space(), points, cells,
                               basis_values, num_derivatives);
    }

    const xtl::span<const PetscScalar>& u_coeffs = u_sub.x()->array();

    // Output vector
    std::vector<PetscScalar> c((num_derivatives * tdim + 1) * num_facets
                                   * num_q_points * bs_element,
                               0.0);

    // Create work vector for expansion coefficients
    const auto cstride
        = int(num_q_points * bs_element * (1 + num_derivatives * tdim));
    const std::size_t num_basis_functions = basis_values.shape(2);
    const std::size_t value_size = basis_values.shape(3);
    std::vector<PetscScalar> coefficients(num_basis_functions * bs_element);
    for (std::size_t i = 0; i < num_facets; ++i)
    {
      for (std::size_t j = 0; j < 1 + num_derivatives * tdim; ++j)
        for (std::size_t q = 0; q < num_q_points; ++q)
        {
          // Get degrees of freedom for current cell
          xtl::span<const std::int32_t> dofs
              = sub_dofmap->cell_dofs(cells[i * num_q_points + q]);
          for (std::size_t j = 0; j < dofs.size(); ++j)
            for (int k = 0; k < bs_dof; ++k)
              coefficients[bs_dof * j + k] = u_coeffs[bs_dof * dofs[j] + k];

          // Compute expansion
          for (std::size_t k = 0; k < bs_element; ++k)
          {
            for (std::size_t l = 0; l < num_basis_functions; ++l)
            {
              for (std::size_t m = 0; m < value_size; ++m)
              {
                c[cstride * i + j * num_q_points * bs_element + q * bs_element
                  + k]
                    += coefficients[bs_element * l + k]
                       * basis_values(j, num_q_points * i + q, l, m);
              }
            }
          }
        }
    }
    t.stop();
    return {std::move(c), cstride};
  }

  /// Compute inward surface normal at Pi(x)
  /// @param[in] orgin_meshtag - surface on which to integrate
  /// @param[in] gap - gap function: Pi(x)-x packed at quadrature points,
  /// where Pi(x) is the chosen projection of x onto the contact surface of
  /// the body coming into contact
  /// @param[out] c - normals ny packed on facets.
  std::pair<std::vector<PetscScalar>, int>
  pack_ny(int origin_meshtag, const xtl::span<const PetscScalar> gap);

  /// Pack gap with rigid surface defined by x[gdim-1] = -g.
  /// g_vec = zeros(gdim), g_vec[gdim-1] = -g
  /// Gap = x - g_vec
  /// @param[in] orgin_meshtag - surface on which to integrate
  /// @param[in] g - defines location of plane
  /// @param[out] c - gap packed on facets. c[i, gdim * k+ j] contains the
  /// jth component of the Gap on the ith facet at kth quadrature point
  std::pair<std::vector<PetscScalar>, int> pack_gap_plane(int origin_meshtag,
                                                          double g)
  {
    // Mesh info
    auto mesh = _marker->mesh();             // mesh
    const int gdim = mesh->geometry().dim(); // geometrical dimension
    const int tdim = mesh->topology().dim();
    const int fdim = tdim - 1;

    // Create _qp_ref_facet (quadrature points on reference facet)
    dolfinx_cuas::QuadratureRule facet_quadrature(
        _marker->mesh()->topology().cell_type(), _quadrature_degree, fdim);
    _qp_ref_facet = facet_quadrature.points();
    _qw_ref_facet = facet_quadrature.weights();

    // Tabulate basis function on reference cell (_phi_ref_facets)// Create
    // coordinate element
    const int degree = mesh->geometry().cmap().degree();
    auto dolfinx_cell = _marker->mesh()->topology().cell_type();
    auto coordinate_element = basix::create_element(
        basix::element::family::P,
        dolfinx::mesh::cell_type_to_basix_type(dolfinx_cell), degree,
        basix::element::lagrange_variant::gll_warped);

    _phi_ref_facets = tabulate_on_ref_cell(coordinate_element);
    // Compute quadrature points on physical facet _qp_phys_"origin_meshtag"
    create_q_phys(origin_meshtag);
    auto qp_phys = _qp_phys[origin_meshtag];

    const std::size_t num_facets = _cell_facet_pairs[origin_meshtag].size();
    // FIXME: This does not work for prism meshes
    std::size_t num_q_point = _qp_ref_facet[0].shape(0);
    std::vector<PetscScalar> c(num_facets * num_q_point * gdim, 0.0);
    const auto cstride = (int)num_q_point * gdim;
    for (std::size_t i = 0; i < num_facets; i++)
    {
      int offset = (int)i * cstride;
      for (std::size_t k = 0; k < num_q_point; k++)
        c[offset + (k + 1) * gdim - 1] = g - qp_phys[i](k, gdim - 1);
    }
    return {std::move(c), cstride};
  }

  /// Compute jacobians and hessians of transformations between
  /// reference cells and pyhsical cells
  /// @param[in] orgin_meshtag - surface on which to integrate
  /// @param[in] gap - gap packed on facets per quadrature point
  /// @param[out] c - jacobians/hessians at quadrature points
  std::pair<std::vector<PetscScalar>, int>
  pack_surface_derivatives(int origin_meshtag,
                           const xtl::span<const PetscScalar>& gap);

  /// Pack local facet indices of closest facet for each quadrature point
  /// @param[in] orgin_meshtag - surface on which to integrate
  /// @param[out] c - local facet indices of closest facet
  std::pair<std::vector<std::int32_t>, int>
  pack_facet_indices(int origin_meshtag);

  /// This function updates the submesh geometry for all submeshes using
  /// a function given on the parent mesh
  /// @param[in] u - displacement
  void update_submesh_geometry(dolfinx::fem::Function<PetscScalar>& u);

private:
  int _quadrature_degree = 3;
  std::shared_ptr<dolfinx::mesh::MeshTags<std::int32_t>> _marker;
  std::array<int, 2> _surfaces; // meshtag values for surfaces
  // store index of candidate_surface for each puppet_surface
  std::array<int, 2> _opposites = {0, 0};
  std::shared_ptr<dolfinx::fem::FunctionSpace> _V; // Function space
  // _facets_maps[i] = adjacency list of closest facet on candidate surface
  // for every quadrature point in _qp_phys[i] (quadrature points on every
  // facet of ith surface)
  std::array<std::shared_ptr<const dolfinx::graph::AdjacencyList<std::int32_t>>,
             2>
      _facet_maps;
  //  _qp_phys[i] contains the quadrature points on the physical facets for
  //  each facet on ith surface in _surfaces
  std::array<std::vector<xt::xtensor<double, 2>>, 2> _qp_phys;
  // quadrature points on reference facet
  std::vector<xt::xarray<double>> _qp_ref_facet;
  // quadrature weights
  std::vector<std::vector<double>> _qw_ref_facet;
  // quadrature points on facets of reference cell
  std::vector<xt::xtensor<double, 2>> _phi_ref_facets;
  // maximum number of cells linked to a cell on ith surface
  std::array<std::size_t, 2> _max_links = {0, 0};
  // submeshes for contact surface
  std::array<SubMesh, 2> _submeshes;
  // facets as (cell, facet) pairs
  std::array<std::vector<std::pair<std::int32_t, int>>, 2> _cell_facet_pairs;
};
} // namespace dolfinx_contact<|MERGE_RESOLUTION|>--- conflicted
+++ resolved
@@ -24,15 +24,8 @@
 #include <dolfinx_cuas/utils.hpp>
 #include <xtensor/xadapt.hpp>
 #include <xtensor/xindex_view.hpp>
-<<<<<<< HEAD
 #include <xtensor/xio.hpp>
 #include <xtl/xspan.hpp>
-=======
-
-using contact_kernel_fn = std::function<void(
-    std::vector<std::vector<PetscScalar>>&, const double*, const double*,
-    const double*, const int*, const std::size_t)>;
->>>>>>> 08e0690b
 
 using mat_set_fn = const std::function<int(
     const xtl::span<const std::int32_t>&, const xtl::span<const std::int32_t>&,
@@ -293,13 +286,8 @@
     contact_kernel_fn unbiased_rhs
         = [=](std::vector<std::vector<PetscScalar>>& b, const double* c,
               const double* w, const double* coordinate_dofs,
-<<<<<<< HEAD
-              const int* entity_local_index,
-              [[maybe_unused]] const std::uint8_t* quadrature_permutation,
-              const std::size_t num_links, const std::int32_t* facet_indices)
-=======
-              const int* entity_local_index, const std::size_t num_links)
->>>>>>> 08e0690b
+              const int* entity_local_index, const std::size_t num_links,
+              const std::int32_t* facet_indices)
     {
       const auto facet_index = size_t(*entity_local_index);
 
@@ -460,13 +448,8 @@
     contact_kernel_fn unbiased_jac
         = [=](std::vector<std::vector<PetscScalar>>& A, const double* c,
               const double* w, const double* coordinate_dofs,
-<<<<<<< HEAD
-              const int* entity_local_index,
-              [[maybe_unused]] const std::uint8_t* quadrature_permutation,
-              const std::size_t num_links, const std::int32_t* facet_indices)
-=======
-              const int* entity_local_index, const std::size_t num_links)
->>>>>>> 08e0690b
+              const int* entity_local_index, const std::size_t num_links,
+              const std::int32_t* facet_indices)
     {
       const auto facet_index = std::size_t(*entity_local_index);
 
