// Copyright (C) 2021 Jørgen S. Dokken and Sarah Roggendorf
//
// This file is part of DOLFINx_Contact
//
// SPDX-License-Identifier:    MIT

#pragma once

#include "SubMesh.h"
#include "geometric_quantities.h"
#include "unbiased_kernels.h"
#include "utils.h"
#include <basix/cell.h>
#include <basix/finite-element.h>
#include <basix/quadrature.h>
#include <dolfinx/common/sort.h>
#include <dolfinx/geometry/BoundingBoxTree.h>
#include <dolfinx/geometry/utils.h>
#include <dolfinx/graph/AdjacencyList.h>
#include <dolfinx/mesh/Mesh.h>
#include <dolfinx/mesh/MeshTags.h>
#include <dolfinx/mesh/cell_types.h>
#include <dolfinx_cuas/QuadratureRule.hpp>
#include <xtensor/xadapt.hpp>
#include <xtensor/xbuilder.hpp>
#include <xtensor/xindex_view.hpp>
#include <xtensor/xio.hpp>
#include <xtl/xspan.hpp>

using mat_set_fn = const std::function<int(
    const xtl::span<const std::int32_t>&, const xtl::span<const std::int32_t>&,
    const xtl::span<const PetscScalar>&)>;

namespace dolfinx_contact
{

namespace
{
/// Tabulate the coordinate element basis functions at quadrature points
///
/// @param[in] cmap The coordinate element
/// @param[in] cell_type The cell type of the coordiante element
/// @param[in] q_rule The quadrature rule
std::vector<xt::xtensor<double, 2>>
tabulate(const dolfinx::fem::CoordinateElement& cmap,
         const dolfinx::mesh::CellType cell_type,
         const dolfinx_cuas::QuadratureRule& q_rule)
{
  const int tdim = dolfinx::mesh::cell_dim(cell_type);
  assert(tdim - 1 == q_rule.dim());

  const int num_facets = dolfinx::mesh::cell_num_entities(cell_type, tdim - 1);

  // Check that we only have one cell type in quadrature rule
  const dolfinx::mesh::CellType f_type = q_rule.cell_type(0);
  for (int i = 0; i < num_facets; i++)
    if (q_rule.cell_type(i) != f_type)
      throw std::invalid_argument("Prism meshes are currently not supported.");

  const std::vector<xt::xarray<double>>& q_points = q_rule.points_ref();
  assert((std::size_t)num_facets == q_points.size());

  const std::array<std::size_t, 4> tab_shape
      = cmap.tabulate_shape(0, q_points[0].shape(0));

  xt::xtensor<double, 4> basis_values(tab_shape);
  xt::xtensor<double, 2> phi_i({tab_shape[1], tab_shape[2]});

  // Tabulate basis functions at quadrature points  for each
  // facet of the reference cell.
  std::vector<xt::xtensor<double, 2>> phi;
  phi.reserve(num_facets);
  for (int i = 0; i < num_facets; ++i)
  {
    cmap.tabulate(0, q_points[i], basis_values);
    phi_i = xt::view(basis_values, 0, xt::all(), xt::all(), 0);
    phi.push_back(phi_i);
  }
  return phi;
}
} // namespace

class Contact
{
public:
  /// Constructor
  /// @param[in] marker The meshtags defining the contact surfaces
  /// @param[in] surfaces Array of the values of the meshtags marking the
  /// surfaces
  /// @param[in] V The functions space
  Contact(std::shared_ptr<dolfinx::mesh::MeshTags<std::int32_t>> marker,
          const std::array<int, 2>& surfaces,
          std::shared_ptr<dolfinx::fem::FunctionSpace> V);

  /// Return meshtag value for surface with index surface
  /// @param[in] surface - the index of the surface
  int surface_mt(int surface) const { return _surfaces[surface]; }

  /// Return index of candidate surface
  /// @param[in] surface - the index of the surface
  int opposite(int surface) const { return _opposites[surface]; }

  // return quadrature degree
  int quadrature_degree() const { return _quadrature_degree; }
  void set_quadrature_degree(int deg) { _quadrature_degree = deg; }

  // return size of coefficients vector per facet on s
  std::size_t coefficients_size(bool variable_gap);
  std::size_t num_quadrature_points() const
  {
    return std::size_t(_qp_ref_facet[0].shape(0));
  }

  /// return distance map (adjacency map mapping quadrature points on surface
  /// to closest facet on other surface)
  /// @param[in] surface - index of the surface
  std::shared_ptr<const dolfinx::graph::AdjacencyList<std::int32_t>>
  facet_map(int surface) const
  {
    return _facet_maps[surface];
  }

  /// Return the quadrature points on physical facet for each facet on surface
  /// @param[in] surface The index of the surface (0 or 1).
  std::vector<xt::xtensor<double, 2>> qp_phys(int surface)
  {
    return _qp_phys[surface];
  }

  /// Return the submesh corresponding to surface
  /// @param[in] surface The index of the surface (0 or 1).
  SubMesh submesh(int surface) { return _submeshes[surface]; }
  // Return meshtags
  std::shared_ptr<dolfinx::mesh::MeshTags<std::int32_t>> meshtags() const
  {
    return _marker;
  }

  /// @brief Create a PETSc matrix with contact sparsity pattern
  ///
  /// Create a PETSc matrix with the sparsity pattern of the input form and the
  /// coupling contact interfaces
  ///
  /// @param[in] The bilinear form
  /// @param[in] The matrix type, see:
  /// https://petsc.org/main/docs/manualpages/Mat/MatType.html#MatType for
  /// available types
  /// @returns Mat The PETSc matrix
  Mat create_petsc_matrix(const dolfinx::fem::Form<PetscScalar>& a,
                          const std::string& type);

  /// Assemble matrix over exterior facets (for contact facets)
  /// @param[in] mat_set the function for setting the values in the matrix
  /// @param[in] bcs List of Dirichlet BCs
  /// @param[in] origin_meshtag Tag indicating with interface to integrate over
  /// @param[in] kernel The integration kernel
  /// @param[in] coeffs coefficients used in the variational form packed on
  /// facets
  /// @param[in] cstride Number of coefficients per facet
  /// @param[in] constants used in the variational form
  void assemble_matrix(
      const mat_set_fn& mat_set,
      const std::vector<
          std::shared_ptr<const dolfinx::fem::DirichletBC<PetscScalar>>>& bcs,
      int origin_meshtag, const contact_kernel_fn& kernel,
      const xtl::span<const PetscScalar> coeffs, int cstride,
      const xtl::span<const PetscScalar>& constants,
      const xtl::span<const std::int32_t>& facet_indices, int cstride_f);

  /// Assemble vector over exterior facet (for contact facets)
  /// @param[in] b The vector
  /// @param[in] origin_meshtag Tag indicating with interface to integrate over
  /// @param[in] kernel The integration kernel
  /// @param[in] coeffs coefficients used in the variational form packed on
  /// facets
  /// @param[in] cstride Number of coefficients per facet
  /// @param[in] constants used in the variational form
  void assemble_vector(xtl::span<PetscScalar> b, int origin_meshtag,
                       const contact_kernel_fn& kernel,
                       const xtl::span<const PetscScalar>& coeffs, int cstride,
                       const xtl::span<const PetscScalar>& constants,
                       const xtl::span<const std::int32_t>& facet_indices,
                       int cstride_f);

  /// @brief Generate contact kernel
  ///
  /// The kernel will expect input on the form
  /// @param[in] type The kernel type (Either `Jac` or `Rhs`).
  /// @returns Kernel function that takes in a vector (b) to assemble into, the
  /// coefficients (`c`), the constants (`w`), the local facet entity (`entity
  /// _local_index`), the quadrature permutation and the number of cells on the
  /// other contact boundary coefficients are extracted from.
  /// @note The ordering of coefficients are expected to be `mu`, `lmbda`, `h`,
  /// `gap`, `normals` `test_fn`, `u`, `u_opposite`.
  /// @note The scalar valued coefficients `mu`,`lmbda` and `h` are expected to
  /// be DG-0 functions, with a single value per facet.
  /// @note The coefficients `gap`, `normals`,`test_fn` and `u_opposite` is
  /// packed at quadrature points. The coefficient `u` is packed at dofs.
  /// @note The vector valued coefficents `gap`, `test_fn`, `u`, `u_opposite`
  /// has dimension `bs == gdim`.
  contact_kernel_fn generate_kernel(dolfinx_contact::Kernel type)
  {
    // Extract mesh data
    auto mesh = _marker->mesh();
    assert(mesh);
    const std::size_t gdim = mesh->geometry().dim(); // geometrical dimension
    const int tdim = mesh->topology().dim();         // topological dimension
    const dolfinx::fem::CoordinateElement& cmap = mesh->geometry().cmap();
    bool affine = cmap.is_affine();
    const int num_coordinate_dofs = cmap.dim();

    std::shared_ptr<const dolfinx::fem::FiniteElement> element = _V->element();
    if (const bool needs_dof_transformations
        = element->needs_dof_transformations();
        needs_dof_transformations)
    {
      throw std::invalid_argument("Contact-kernels are not supporting finite "
                                  "elements requiring dof transformations.");
    }

    // Extract function space data (assuming same test and trial space)
    std::shared_ptr<const dolfinx::fem::DofMap> dofmap = _V->dofmap();
    const std::size_t ndofs_cell = dofmap->element_dof_layout().num_dofs();
    const std::size_t bs = dofmap->bs();
    if (bs != gdim)
    {
      throw std::invalid_argument(
          "The geometric dimension of the mesh is not equal to the block size "
          "of the function space.");
    }

    // NOTE: Assuming same number of quadrature points on each cell
    const std::size_t num_q_points = _qp_ref_facet[0].shape(0);
    const std::size_t max_links
        = *std::max_element(_max_links.begin(), _max_links.end());

    // Structures needed for basis function tabulation
    // phi and grad(phi) at quadrature points
    const std::size_t num_facets = dolfinx::mesh::cell_num_entities(
        mesh->topology().cell_type(), tdim - 1);
    assert(num_facets == _qp_ref_facet.size());

    std::vector<xt::xtensor<double, 2>> phi;
    phi.reserve(num_facets);
    std::vector<xt::xtensor<double, 3>> dphi;
    phi.reserve(num_facets);
    std::vector<xt ::xtensor<double, 3>> dphi_c;
    dphi_c.reserve(num_facets);

    // Temporary structures used in loop
    xt::xtensor<double, 4> cell_tab(
        {(std::size_t)tdim + 1, num_q_points, ndofs_cell, bs});
    xt::xtensor<double, 2> phi_i({num_q_points, ndofs_cell});
    xt::xtensor<double, 3> dphi_i(
        {(std::size_t)tdim, num_q_points, ndofs_cell});
    std::array<std::size_t, 4> tabulate_shape
        = cmap.tabulate_shape(1, num_q_points);
    xt::xtensor<double, 4> c_tab(tabulate_shape);
    assert(tabulate_shape[0] - 1 == (std::size_t)tdim);
    xt::xtensor<double, 3> dphi_ci(
        {tabulate_shape[0] - 1, tabulate_shape[1], tabulate_shape[2]});

    // Tabulate basis functions and first order derivatives for each facet in
    // the reference cell. This tabulation is done both for the finite element
    // of the unknown and the coordinate element (which might differ)
    std::for_each(_qp_ref_facet.cbegin(), _qp_ref_facet.cend(),
                  [&](const auto& q_facet)
                  {
                    assert(q_facet.shape(0) == num_q_points);
                    element->tabulate(cell_tab, q_facet, 1);

                    phi_i = xt::view(cell_tab, 0, xt::all(), xt::all(), 0);
                    phi.push_back(phi_i);

                    dphi_i = xt::view(cell_tab, xt::range(1, tabulate_shape[0]),
                                      xt::all(), xt::all(), 0);
                    dphi.push_back(dphi_i);

                    // Tabulate coordinate element of reference cell
                    cmap.tabulate(1, q_facet, c_tab);
                    dphi_ci = xt::view(c_tab, xt::range(1, tabulate_shape[0]),
                                       xt::all(), xt::all(), 0);
                    dphi_c.push_back(dphi_ci);
                  });

    // Coefficient offsets
    // Expecting coefficients in following order:
    // mu, lmbda, h, gap, normals, test_fn, u, u_opposite
    std::array<std::size_t, 8> cstrides
        = {1,
           1,
           1,
           num_q_points * gdim,
           num_q_points * gdim,
           num_q_points * ndofs_cell * bs * max_links,
           ndofs_cell * bs,
           num_q_points * bs};
    std::array<std::size_t, 9> offsets;
    offsets[0] = 0;
    std::partial_sum(cstrides.cbegin(), cstrides.cend(),
                     std::next(offsets.begin()));

    // As reference facet and reference cell are affine, we do not need to
    // compute this per quadrature point
    basix::cell::type basix_cell
        = dolfinx::mesh::cell_type_to_basix_type(mesh->topology().cell_type());
    xt::xtensor<double, 3> ref_jacobians
        = basix::cell::facet_jacobians(basix_cell);

    // Get facet normals on reference cell
    xt::xtensor<double, 2> facet_normals
        = basix::cell::facet_outward_normals(basix_cell);

    // Get update Jacobian function (for each quadrature point)
    auto update_jacobian
        = dolfinx_contact::get_update_jacobian_dependencies(cmap);

    // Get update FacetNormal function (for each quadrature point)
    auto update_normal = dolfinx_contact::get_update_normal(cmap);

    /// @brief Assemble kernel for RHS of unbiased contact problem
    ///
    /// Assemble of the residual of the unbiased contact problem into vector
    /// `b`.
    /// @param[in,out] b The vector to assemble the residual into
    /// @param[in] c The coefficients used in kernel. Assumed to be
    /// ordered as mu, lmbda, h, gap, normals, test_fn, u, u_opposite.
    /// @param[in] w The constants used in kernel. Assumed to be ordered as
    /// `gamma`, `theta`.
    /// @param[in] coordinate_dofs The physical coordinates of cell. Assumed to
    /// be padded to 3D, (shape (num_nodes, 3)).
    contact_kernel_fn unbiased_rhs
        = [=](std::vector<std::vector<PetscScalar>>& b, const double* c,
              const double* w, const double* coordinate_dofs,
              const int* entity_local_index, const std::size_t num_links,
              const std::int32_t* facet_indices)
    {
      const auto facet_index = size_t(*entity_local_index);

      // NOTE: DOLFINx has 3D input coordinate dofs
      // FIXME: These array should be views (when compute_jacobian doesn't use
      // xtensor)
      std::array<std::size_t, 2> shape = {(std::size_t)num_coordinate_dofs, 3};
      xt::xtensor<double, 2> coord = xt::adapt(
          coordinate_dofs, num_coordinate_dofs * 3, xt::no_ownership(), shape);

      // Extract the first derivative of the coordinate element (cell) of
      // degrees of freedom on the facet
      const xt::xtensor<double, 3>& dphi_fc = dphi_c[facet_index];

      // Create data structures for jacobians
      xt::xtensor<double, 2> J = xt::zeros<double>({gdim, (std::size_t)tdim});
      xt::xtensor<double, 2> K = xt::zeros<double>({(std::size_t)tdim, gdim});
      // J_f facet jacobian, J_tot = J * J_f
      xt::xtensor<double, 2> J_f
          = xt::view(ref_jacobians, facet_index, xt::all(), xt::all());
      xt::xtensor<double, 2> J_tot
          = xt::zeros<double>({J.shape(0), J_f.shape(1)});
      double detJ;
      auto c_view = xt::view(coord, xt::all(), xt::range(0, gdim));

      // Normal vector on physical facet at a single quadrature point
      xt::xtensor<double, 1> n_phys = xt::zeros<double>({gdim});

      // Pre-compute jacobians and normals for affine meshes
      if (affine)
      {
        detJ = dolfinx_contact::compute_facet_jacobians(0, J, K, J_tot, J_f,
                                                        dphi_fc, coord);
        dolfinx_contact::physical_facet_normal(
            n_phys, K, xt::row(facet_normals, facet_index));
      }

      // Extract constants used inside quadrature loop
      double gamma = c[2] / w[0];     // h/gamma
      double gamma_inv = w[0] / c[2]; // gamma/h
      double theta = w[1];
      double mu = c[0];
      double lmbda = c[1];

      // Extract reference to the tabulated basis function at the local
      // facet
      const xt::xtensor<double, 2>& phi_f = phi[facet_index];
      const xt::xtensor<double, 3>& dphi_f = dphi[facet_index];

      // Extract reference to quadrature weights for the local facet
      const std::vector<double>& weights = _qw_ref_facet[facet_index];

      // Temporary data structures used inside quadrature loop
      std::array<double, 3> n_surf = {0, 0, 0};
      xt::xtensor<double, 2> tr({ndofs_cell, gdim});
      xt::xtensor<double, 2> epsn({ndofs_cell, gdim});
      for (std::size_t q = 0; q < weights.size(); q++)
      {

        // Update Jacobian and physical normal
        detJ = update_jacobian(q, detJ, J, K, J_tot, J_f, dphi_fc, coord);
        update_normal(n_phys, K, facet_normals, facet_index);
        double n_dot = 0;
        double gap = 0;
        // For closest point projection the gap function is given by
        // (-n_y)* (Pi(x) - x), where n_y is the outward unit normal
        // in y = Pi(x)
        for (std::size_t i = 0; i < gdim; i++)
        {

          n_surf[i] = -c[offsets[4] + q * gdim + i];
          n_dot += n_phys(i) * n_surf[i];
          gap += c[offsets[3] + q * gdim + i] * n_surf[i];
        }

        // precompute tr(eps(phi_j e_l)), eps(phi^j e_l)n*n2
        std::fill(tr.begin(), tr.end(), 0.0);
        std::fill(epsn.begin(), epsn.end(), 0.0);
        for (std::size_t j = 0; j < ndofs_cell; j++)
        {
          for (std::size_t l = 0; l < bs; l++)
          {
            for (int k = 0; k < tdim; k++)
            {
              tr(j, l) += K(k, l) * dphi_f(k, q, j);
              for (std::size_t s = 0; s < gdim; s++)
              {
                epsn(j, l) += K(k, s) * dphi_f(k, q, j)
                              * (n_phys(s) * n_surf[l] + n_phys(l) * n_surf[s]);
              }
            }
          }
        }
        // compute tr(eps(u)), epsn at q
        double tr_u = 0;
        double epsn_u = 0;
        double jump_un = 0;
        for (std::size_t i = 0; i < ndofs_cell; i++)
        {
          std::size_t block_index = offsets[6] + i * bs;
          for (std::size_t j = 0; j < bs; j++)
          {
            auto coeff = c[block_index + j];
            tr_u += coeff * tr(i, j);
            epsn_u += coeff * epsn(i, j);
            jump_un += coeff * phi_f(q, i) * n_surf[j];
          }
        }
        std::size_t offset_u_opp = offsets[7] + q * bs;
        for (std::size_t j = 0; j < bs; ++j)
          jump_un += -c[offset_u_opp + j] * n_surf[j];
        double sign_u = lmbda * tr_u * n_dot + mu * epsn_u;
        const double w0 = weights[q] * detJ;
        double Pn_u
            = dolfinx_contact::R_plus((jump_un - gap) - gamma * sign_u) * w0;
        sign_u *= w0;

        // Fill contributions of facet with itself

        for (std::size_t i = 0; i < ndofs_cell; i++)
        {
          for (std::size_t n = 0; n < bs; n++)
          {
            double v_dot_nsurf = n_surf[n] * phi_f(q, i);
            double sign_v = (lmbda * tr(i, n) * n_dot + mu * epsn(i, n));
            // This is (1./gamma)*Pn_v to avoid the product gamma*(1./gamma)
            double Pn_v = gamma_inv * v_dot_nsurf - theta * sign_v;
            b[0][n + i * bs] += 0.5 * Pn_u * Pn_v;
            // 0.5 * (-theta * gamma * sign_v * sign_u + Pn_u * Pn_v);

            // entries corresponding to v on the other surface
            for (std::size_t k = 0; k < num_links; k++)
            {
              std::size_t index = offsets[5]
                                  + k * num_q_points * ndofs_cell * bs
                                  + i * num_q_points * bs + q * bs + n;
              double v_n_opp = c[index] * n_surf[n];

              b[k + 1][n + i * bs] -= 0.5 * gamma_inv * v_n_opp * Pn_u;
            }
          }
        }
      }
    };

    /// @brief Assemble kernel for Jacobian (LHS) of unbiased contact
    /// problem
    ///
    /// Assemble of the residual of the unbiased contact problem into matrix
    /// `A`.
    /// @param[in,out] A The matrix to assemble the Jacobian into
    /// @param[in] c The coefficients used in kernel. Assumed to be
    /// ordered as mu, lmbda, h, gap, normals, test_fn, u, u_opposite.
    /// @param[in] w The constants used in kernel. Assumed to be ordered as
    /// `gamma`, `theta`.
    /// @param[in] coordinate_dofs The physical coordinates of cell. Assumed
    /// to be padded to 3D, (shape (num_nodes, 3)).
    contact_kernel_fn unbiased_jac
        = [=](std::vector<std::vector<PetscScalar>>& A, const double* c,
              const double* w, const double* coordinate_dofs,
              const int* entity_local_index, const std::size_t num_links,
              const std::int32_t* facet_indices)
    {
      const auto facet_index = std::size_t(*entity_local_index);

      // Reshape coordinate dofs to two dimensional array
      // NOTE: DOLFINx has 3D input coordinate dofs
      std::array<std::size_t, 2> shape = {(std::size_t)num_coordinate_dofs, 3};

      // FIXME: These array should be views (when compute_jacobian doesn't
      // use xtensor)
      xt::xtensor<double, 2> coord = xt::adapt(
          coordinate_dofs, num_coordinate_dofs * 3, xt::no_ownership(), shape);

      // Extract the first derivative of the coordinate element (cell) of
      // degrees of freedom on the facet
      const xt::xtensor<double, 3>& dphi_fc = dphi_c[facet_index];

      // Create data structures for jacobians
      xt::xtensor<double, 2> J = xt::zeros<double>({gdim, (std::size_t)tdim});
      xt::xtensor<double, 2> K = xt::zeros<double>({(std::size_t)tdim, gdim});
      // J_f facet jacobian, J_tot = J * J_f
      xt::xtensor<double, 2> J_f
          = xt::view(ref_jacobians, facet_index, xt::all(), xt::all());
      xt::xtensor<double, 2> J_tot
          = xt::zeros<double>({J.shape(0), J_f.shape(1)});
      double detJ;
      auto c_view = xt::view(coord, xt::all(), xt::range(0, gdim));

      // Normal vector on physical facet at a single quadrature point
      xt::xtensor<double, 1> n_phys = xt::zeros<double>({gdim});

      // Pre-compute jacobians and normals for affine meshes
      if (affine)
      {
        detJ = dolfinx_contact::compute_facet_jacobians(0, J, K, J_tot, J_f,
                                                        dphi_fc, coord);
        dolfinx_contact::physical_facet_normal(
            n_phys, K, xt::row(facet_normals, facet_index));
      }

      // Extract scaled gamma (h/gamma) and its inverse
      double gamma = c[2] / w[0];
      double gamma_inv = w[0] / c[2];

      double theta = w[1];
      double mu = c[0];
      double lmbda = c[1];

      const xt::xtensor<double, 3>& dphi_f = dphi[facet_index];
      const xt::xtensor<double, 2>& phi_f = phi[facet_index];
      const std::vector<double>& weights = _qw_ref_facet[facet_index];
      xt::xtensor<double, 1> n_surf = xt::zeros<double>({gdim});
      xt::xtensor<double, 2> tr = xt::zeros<double>({ndofs_cell, gdim});
      xt::xtensor<double, 2> epsn = xt::zeros<double>({ndofs_cell, gdim});
      for (std::size_t q = 0; q < weights.size(); q++)
      {
        // Update Jacobian and physical normal
        detJ = update_jacobian(q, detJ, J, K, J_tot, J_f, dphi_fc, coord);
        update_normal(n_phys, K, facet_normals, facet_index);

        double n_dot = 0;
        double gap = 0;
        for (std::size_t i = 0; i < gdim; i++)
        {
          // For closest point projection the gap function is given by
          // (-n_y)* (Pi(x) - x), where n_y is the outward unit normal
          // in y = Pi(x)
          n_surf(i) = -c[offsets[4] + q * gdim + i];
          n_dot += n_phys(i) * n_surf(i);
          gap += c[offsets[3] + q * gdim + i] * n_surf(i);
        }

        // precompute tr(eps(phi_j e_l)), eps(phi^j e_l)n*n2
        std::fill(tr.begin(), tr.end(), 0.0);
        std::fill(epsn.begin(), epsn.end(), 0.0);
        for (std::size_t j = 0; j < ndofs_cell; j++)
        {
          for (std::size_t l = 0; l < bs; l++)
          {
            for (int k = 0; k < tdim; k++)
            {
              tr(j, l) += K(k, l) * dphi_f(k, q, j);
              for (std::size_t s = 0; s < gdim; s++)
              {
                epsn(j, l) += K(k, s) * dphi_f(k, q, j)
                              * (n_phys(s) * n_surf(l) + n_phys(l) * n_surf(s));
              }
            }
          }
        }

        // compute tr(eps(u)), epsn at q
        double tr_u = 0;
        double epsn_u = 0;
        double jump_un = 0;

        for (std::size_t i = 0; i < ndofs_cell; i++)
        {
          std::size_t block_index = offsets[6] + i * bs;
          for (std::size_t j = 0; j < bs; j++)
          {
            tr_u += c[block_index + j] * tr(i, j);
            epsn_u += c[block_index + j] * epsn(i, j);
            jump_un += c[block_index + j] * phi_f(q, i) * n_surf(j);
          }
        }
        std::size_t offset_u_opp = offsets[7] + q * bs;
        for (std::size_t j = 0; j < bs; ++j)
          jump_un += -c[offset_u_opp + j] * n_surf(j);
        double sign_u = lmbda * tr_u * n_dot + mu * epsn_u;
        double Pn_u
            = dolfinx_contact::dR_plus((jump_un - gap) - gamma * sign_u);

        // Fill contributions of facet with itself
        const double w0 = weights[q] * detJ;
        for (std::size_t j = 0; j < ndofs_cell; j++)
        {
          for (std::size_t l = 0; l < bs; l++)
          {
            double sign_du = (lmbda * tr(j, l) * n_dot + mu * epsn(j, l));
            double Pn_du
                = (phi_f(q, j) * n_surf(l) - gamma * sign_du) * Pn_u * w0;

            sign_du *= w0;
            for (std::size_t i = 0; i < ndofs_cell; i++)
            {
              for (std::size_t b = 0; b < bs; b++)
              {
                double v_dot_nsurf = n_surf(b) * phi_f(q, i);
                double sign_v = (lmbda * tr(i, b) * n_dot + mu * epsn(i, b));
                double Pn_v = gamma_inv * v_dot_nsurf - theta * sign_v;
                A[0][(b + i * bs) * ndofs_cell * bs + l + j * bs]
                    += 0.5 * Pn_du * Pn_v;

                // entries corresponding to u and v on the other surface
                for (std::size_t k = 0; k < num_links; k++)
                {
                  std::size_t index = offsets[5]
                                      + k * num_q_points * ndofs_cell * bs
                                      + j * num_q_points * bs + q * bs + l;
                  double du_n_opp = c[index] * n_surf(l);

                  du_n_opp *= w0 * Pn_u;
                  index = offsets[5] + k * num_q_points * ndofs_cell * bs
                          + i * num_q_points * bs + q * bs + b;
                  double v_n_opp = c[index] * n_surf(b);
                  A[3 * k + 1][(b + i * bs) * ndofs_cell * bs + l + j * bs]
                      -= 0.5 * du_n_opp * Pn_v;
                  A[3 * k + 2][(b + i * bs) * ndofs_cell * bs + l + j * bs]
                      -= 0.5 * gamma_inv * Pn_du * v_n_opp;
                  A[3 * k + 3][(b + i * bs) * ndofs_cell * bs + l + j * bs]
                      += 0.5 * gamma_inv * du_n_opp * v_n_opp;
                }
              }
            }
          }
        }
      }
    };
    switch (type)
    {
    case dolfinx_contact::Kernel::Rhs:
      return unbiased_rhs;
    case dolfinx_contact::Kernel::Jac:
      return unbiased_jac;
    case dolfinx_contact::Kernel::Rhs_variable_gap:
    {
      const basix::FiniteElement basix_element
          = dolfinx_cuas::mesh_to_basix_element(_marker->mesh(), tdim);
      const std::size_t max_links
          = *std::max_element(_max_links.begin(), _max_links.end());
      return dolfinx_contact::generate_kernel(
          type, _marker->mesh(), _V, _qp_ref_facet, _qw_ref_facet, max_links);
    }
    case dolfinx_contact::Kernel::Jac_variable_gap:
    {
      const basix::FiniteElement basix_element
          = dolfinx_cuas::mesh_to_basix_element(_marker->mesh(), tdim);
      const std::size_t max_links
          = *std::max_element(_max_links.begin(), _max_links.end());
      return dolfinx_contact::generate_kernel(
          type, _marker->mesh(), _V, _qp_ref_facet, _qw_ref_facet, max_links);
    }
    default:
      throw std::invalid_argument("Unrecognized kernel");
    }
  }

  /// Compute push forward of quadrature points _qp_ref_facet to the
  /// physical facet for each facet in _facet_"origin_meshtag" Creates and
  /// fills _qp_phys_"origin_meshtag"
  /// @param[in] origin_meshtag flag to choose the surface
  void create_q_phys(int origin_meshtag)
  {
    // Get information depending on surface
    auto mesh = _submeshes[origin_meshtag].mesh();
    auto cell_map = _submeshes[origin_meshtag].cell_map();
<<<<<<< HEAD
    xtl::span<const double> mesh_geometry = mesh->geometry().x();
    auto cmap = mesh->geometry().cmap();
    auto x_dofmap = mesh->geometry().dofmap();
    const std::size_t gdim = mesh->geometry().dim(); // geometrical dimensions
=======
>>>>>>> 8e2e0238
    auto puppet_facets = _cell_facet_pairs[origin_meshtag];

    // Geometrical info
    const dolfinx::mesh::Geometry& geometry = mesh->geometry();
    xtl::span<const double> mesh_geometry = geometry.x();
    const dolfinx::fem::CoordinateElement& cmap = geometry.cmap();
    const dolfinx::graph::AdjacencyList<std::int32_t>& x_dofmap
        = geometry.dofmap();
    const int gdim = geometry.dim();
    const std::size_t num_dofs_g = cmap.dim();

    // Create storage for output quadrature points
    const std::vector<xt::xarray<double>>& ref_facet_points = _qp_ref_facet;
    xt::xtensor<double, 2> q_phys(
        {ref_facet_points[0].shape(0), (std::size_t)gdim});

    // Check that we have a constant number of points per facet
    const dolfinx::mesh::Topology& topology = mesh->topology();
    const int tdim = topology.dim();
    const std::size_t num_facets
        = dolfinx::mesh::cell_num_entities(topology.cell_type(), tdim - 1);
    assert(num_facets == ref_facet_points.size());
    for (std::size_t i = 0; i < num_facets; ++i)
      if (ref_facet_points[0].shape(0) != ref_facet_points[i].shape(0))
        throw std::invalid_argument("Quadrature rule on prisms not supported");

    // Temporary data array
    xt::xtensor<double, 2> coordinate_dofs
        = xt::zeros<double>({num_dofs_g, std::size_t(gdim)});

    // Push forward of quadrature points _qp_ref_facet to physical facet
    // for each facet in _facet_"origin_meshtag"
    _qp_phys[origin_meshtag].reserve(puppet_facets.size());
    _qp_phys[origin_meshtag].clear();
<<<<<<< HEAD
    // push forward of quadrature points _qp_ref_facet to physical facet for
    // each facet in _facet_"origin_meshtag"
=======
>>>>>>> 8e2e0238
    std::for_each(puppet_facets.cbegin(), puppet_facets.cend(),
                  [&](const auto& facet_pair)
                  {
                    auto [cell, local_index] = facet_pair;

<<<<<<< HEAD
                    // extract local dofs
                    assert(cell_map->num_links(cell) == 1);
                    const std::int32_t submesh_cell = cell_map->links(cell)[0];
                    auto x_dofs = x_dofmap.links(submesh_cell);
                    const std::size_t num_dofs_g = x_dofs.size();
                    xt::xtensor<double, 2> coordinate_dofs
                        = xt::zeros<double>({num_dofs_g, std::size_t(gdim)});
=======
                    // Extract local coordinate dofs
                    auto submesh_cells = cell_map->links(cell);
                    assert(submesh_cells.size() == 1);
                    auto x_dofs = x_dofmap.links(submesh_cells[0]);
                    assert(x_dofs.size() == num_dofs_g);
>>>>>>> 8e2e0238
                    for (std::size_t i = 0; i < num_dofs_g; ++i)
                    {
                      std::copy_n(
                          std::next(mesh_geometry.begin(), 3 * x_dofs[i]), gdim,
                          std::next(coordinate_dofs.begin(), i * gdim));
                    }
<<<<<<< HEAD
                    xt::xtensor<double, 2> q_phys(
                        {_qp_ref_facet[local_index].shape(0), gdim});
=======
>>>>>>> 8e2e0238

                    // push forward of quadrature points _qp_ref_facet to the
                    // physical facet
                    cmap.push_forward(q_phys, coordinate_dofs,
                                      _phi_ref_facets[local_index]);
                    _qp_phys[origin_meshtag].push_back(q_phys);
                  });
  }

  /// Compute maximum number of links
  /// I think this should actually be part of create_distance_map
  /// which should be easier after the rewrite of contact
  /// It is therefore called inside create_distance_map
  void max_links(int origin_meshtag)
  {
    std::size_t max_links = 0;
    // Select which side of the contact interface to loop from and get the
    // correct map
    auto active_facets = _cell_facet_pairs[origin_meshtag];
    auto map = _facet_maps[origin_meshtag];
    auto facet_map = _submeshes[_opposites[origin_meshtag]].facet_map();
    for (std::size_t i = 0; i < active_facets.size(); i++)
    {
      std::vector<std::int32_t> linked_cells;
      auto links = map->links(i);
      for (auto link : links)
      {
        auto facet_pair = facet_map->links(link);
        linked_cells.push_back(facet_pair[0]);
      }
      // Remove duplicates
      std::sort(linked_cells.begin(), linked_cells.end());
      linked_cells.erase(std::unique(linked_cells.begin(), linked_cells.end()),
                         linked_cells.end());
      max_links = std::max(max_links, linked_cells.size());
    }
    _max_links[origin_meshtag] = max_links;
  }

  /// Compute closest candidate_facet for each quadrature point in
  /// _qp_phys[origin_meshtag]
  /// This is saved as an adjacency list in _facet_maps[origin_meshtag]
  /// and an xtensor containing cell_facet_pairs in
  /// _cell_maps[origin_mesthtag]
  void create_distance_map(int puppet_mt, int candidate_mt)
  {
    // save opposite surface
    _opposites[puppet_mt] = candidate_mt;

    // Mesh info
    auto mesh = _marker->mesh();
    const int gdim = mesh->geometry().dim();
    const dolfinx::fem::CoordinateElement& cmap = mesh->geometry().cmap();
    const dolfinx::mesh::Topology& topology = mesh->topology();

    const int tdim = topology.dim();
    const int fdim = tdim - 1;
    const dolfinx::mesh::CellType cell_type = topology.cell_type();

    // submesh info
    auto candidate_mesh = _submeshes[candidate_mt].mesh();
    auto c_to_f = candidate_mesh->topology().connectivity(tdim, tdim - 1);
    assert(c_to_f);
    // Create _qp_ref_facet (quadrature points on reference facet)
    dolfinx_cuas::QuadratureRule q_rule(cell_type, _quadrature_degree, fdim);
    _qp_ref_facet = q_rule.points();
    _qw_ref_facet = q_rule.weights();

    _phi_ref_facets = tabulate(cmap, cell_type, q_rule);

    // Compute quadrature points on physical facet _qp_phys_"origin_meshtag"
    create_q_phys(puppet_mt);

    xt::xtensor<double, 2> point = xt::zeros<double>({1, 3});

    // assign puppet_ and candidate_facets
    auto candidate_facets = _cell_facet_pairs[candidate_mt];
    auto puppet_facets = _cell_facet_pairs[puppet_mt];
    auto cell_map = _submeshes[candidate_mt].cell_map();
    auto qp_phys = _qp_phys[puppet_mt];
    std::vector<std::int32_t> submesh_facets(candidate_facets.size());
    for (std::size_t i = 0; i < candidate_facets.size(); ++i)
    {
      auto facet_pair = candidate_facets[i];
      submesh_facets[i] = c_to_f->links(
          cell_map->links(facet_pair.first)[0])[facet_pair.second];
    }
    // Create midpoint tree as compute_closest_entity will be called many
    // times
    dolfinx::geometry::BoundingBoxTree master_bbox(*candidate_mesh, fdim,
                                                   submesh_facets);
    auto master_midpoint_tree = dolfinx::geometry::create_midpoint_tree(
        *candidate_mesh, fdim, submesh_facets);

    std::vector<std::int32_t> data; // will contain closest candidate facet
    std::vector<std::int32_t> offset(1);
    offset[0] = 0;
    for (std::size_t i = 0; i < puppet_facets.size(); ++i)
    {
      // FIXME: This does not work for prism meshes
      for (std::size_t j = 0; j < qp_phys[0].shape(0); ++j)
      {
        for (int k = 0; k < gdim; ++k)
          point(0, k) = qp_phys[i](j, k);

        // Find closest facet to point
        std::vector<std::int32_t> search_result
            = dolfinx::geometry::compute_closest_entity(
                master_bbox, master_midpoint_tree, *candidate_mesh, point);
        data.push_back(search_result[0]);
      }
      offset.push_back(data.size());
    }
    // save maps
    _facet_maps[puppet_mt]
        = std::make_shared<const dolfinx::graph::AdjacencyList<std::int32_t>>(
            data, offset);
    // max_links(puppet_mt);
    _max_links[puppet_mt] = qp_phys[0].shape(0);
  }

  /// Compute and pack the gap function for each quadrature point the set of
  /// facets. For a set of facets; go through the quadrature points on each
  /// facet find the closest facet on the other surface and compute the
  /// distance vector
  /// @param[in] orgin_meshtag - surface on which to integrate
  /// @param[out] c - gap packed on facets. c[i*cstride +  gdim * k+ j]
  /// contains the jth component of the Gap on the ith facet at kth
  /// quadrature point
  std::pair<std::vector<PetscScalar>, int> pack_gap(int origin_meshtag)
  {
    // Mesh info
    const std::shared_ptr<const dolfinx::mesh::Mesh>& candidate_mesh
        = _submeshes[_opposites[origin_meshtag]].mesh();
    assert(candidate_mesh);
    const dolfinx::mesh::Geometry& geometry = candidate_mesh->geometry();
    const int gdim = geometry.dim(); // geometrical dimension
    xtl::span<const double> mesh_geometry = geometry.x();

    const int tdim = candidate_mesh->topology().dim();
    const int fdim = tdim - 1;

    // Select which side of the contact interface to loop from and get the
    // correct map
    auto map = _facet_maps[origin_meshtag];
    assert(map);
    auto qp_phys = _qp_phys[origin_meshtag];
    const std::size_t num_facets = _cell_facet_pairs[origin_meshtag].size();
    const std::size_t num_q_point = _qp_ref_facet[0].shape(0);

    // Pack gap function for each quadrature point on each facet
    std::vector<PetscScalar> c(num_facets * num_q_point * gdim, 0.0);
    const auto cstride = (int)num_q_point * gdim;
    xt::xtensor<double, 2> point = {{0, 0, 0}};

    for (std::size_t i = 0; i < num_facets; ++i)
    {
      auto master_facets = map->links((int)i);
      auto master_facet_geometry = dolfinx::mesh::entities_to_geometry(
          *candidate_mesh, fdim, master_facets, false);
      int offset = (int)i * cstride;
      for (std::size_t j = 0; j < master_facets.size(); ++j)
      {
        // Get quadrature points in physical space for the ith facet, jth
        // quadrature point
        for (int k = 0; k < gdim; k++)
          point(0, k) = qp_phys[i](j, k);

        // Get the coordinates of the geometry on the other interface, and
        // compute the distance of the convex hull created by the points
        auto master_facet = xt::view(master_facet_geometry, j, xt::all());
        std::size_t num_facet_dofs = master_facet_geometry.shape(1);
        xt::xtensor<double, 2> master_coords
            = xt::zeros<double>({num_facet_dofs, std::size_t(3)});
        for (std::size_t l = 0; l < num_facet_dofs; ++l)
        {
          const int pos = 3 * master_facet[l];
          for (int k = 0; k < gdim; ++k)
            master_coords(l, k) = mesh_geometry[pos + k];
        }
        auto dist_vec
            = dolfinx::geometry::compute_distance_gjk(master_coords, point);

        // Add distance vector to coefficient array
        for (int k = 0; k < gdim; k++)
          c[offset + j * gdim + k] += dist_vec(k);
      }
    }
    return {std::move(c), cstride};
  }

  /// Compute test functions on opposite surface at quadrature points of
  /// facets
  /// @param[in] orgin_meshtag - surface on which to integrate
  /// @param[in] gap - gap packed on facets per quadrature point
  /// @param[out] c - test functions packed on facets.
  std::pair<std::vector<PetscScalar>, int>
  pack_test_functions(int origin_meshtag,
                      const xtl::span<const PetscScalar>& gap,
                      std::size_t num_derivatives)
  {
    // Mesh info
    auto mesh = _submeshes[_opposites[origin_meshtag]].mesh(); // mesh
    assert(mesh);
    const int gdim = mesh->geometry().dim(); // geometrical dimension
    const int tdim = mesh->topology().dim();
    const dolfinx::fem::CoordinateElement& cmap = mesh->geometry().cmap();
    auto x_dofmap = mesh->geometry().dofmap();
    xtl::span<const double> mesh_geometry = mesh->geometry().x();
    auto element = _V->element();
    const std::uint32_t bs = element->block_size();
    mesh->topology_mutable().create_entity_permutations();

    const std::vector<std::uint32_t> permutation_info
        = mesh->topology().get_cell_permutation_info();

    // Select which side of the contact interface to loop from and get the
    // correct map
    auto map = _facet_maps[origin_meshtag];
    auto qp_phys = _qp_phys[origin_meshtag];
    auto puppet_facets = _cell_facet_pairs[origin_meshtag];
    auto facet_map = _submeshes[_opposites[origin_meshtag]].facet_map();
    const std::size_t max_links
        = *std::max_element(_max_links.begin(), _max_links.end());
    const std::size_t num_facets = puppet_facets.size();
    const std::size_t num_q_points = _qp_ref_facet[0].shape(0);
    const std::int32_t ndofs = _V->dofmap()->cell_dofs(0).size();
    std::vector<PetscScalar> c((num_derivatives * tdim + 1) * num_facets
                                   * num_q_points * max_links * ndofs * bs,
                               0.0);
    const auto cstride = (int)(num_derivatives * tdim + 1) * num_q_points
                         * max_links * ndofs * bs;
    xt::xtensor<double, 2> q_points
        = xt::zeros<double>({std::size_t(num_q_points), std::size_t(gdim)});
    xt::xtensor<double, 2> dphi;
    xt::xtensor<double, 3> J = xt::zeros<double>(
        {std::size_t(num_q_points), std::size_t(gdim), std::size_t(tdim)});
    xt::xtensor<double, 3> K = xt::zeros<double>(
        {std::size_t(num_q_points), std::size_t(tdim), std::size_t(gdim)});
    xt::xtensor<double, 1> detJ = xt::zeros<double>({num_q_points});
    xt::xtensor<double, 4> phi(cmap.tabulate_shape(1, 1));
    std::vector<std::int32_t> perm(num_q_points);
    std::vector<std::int32_t> linked_cells(num_q_points);

    // Loop over all facets
    for (std::size_t i = 0; i < num_facets; i++)
    {
      auto links = map->links((int)i);
      assert(links.size() == num_q_points);

      // Compute Pi(x) form points x and gap funtion Pi(x) - x
      for (std::size_t j = 0; j < num_q_points; j++)
      {
        auto linked_pair = facet_map->links(links[j]);
        linked_cells[j] = linked_pair[0];
        for (int k = 0; k < gdim; k++)
          q_points(j, k)
              = qp_phys[i](j, k) + gap[i * gdim * num_q_points + j * gdim + k];
      }

      // Sort linked cells
      assert(linked_cells.size() == num_q_points);
      std::pair<std::vector<std::int32_t>, std::vector<std::int32_t>>
          sorted_cells = dolfinx_contact::sort_cells(
              xtl::span(linked_cells.data(), linked_cells.size()),
              xtl::span(perm.data(), perm.size()));
      auto unique_cells = sorted_cells.first;
      auto offsets = sorted_cells.second;

      // Loop over sorted array of unique cells
      for (std::size_t j = 0; j < unique_cells.size(); ++j)
      {

        std::int32_t linked_cell = unique_cells[j];
        // Extract indices of all occurances of cell in the unsorted cell
        // array
        auto indices
            = xtl::span(perm.data() + offsets[j], offsets[j + 1] - offsets[j]);
        // Extract local dofs
        auto x_dofs = x_dofmap.links(linked_cell);
        const std::size_t num_dofs_g = x_dofs.size();
        xt::xtensor<double, 2> coordinate_dofs
            = xt::zeros<double>({num_dofs_g, std::size_t(gdim)});
        for (std::size_t k = 0; k < num_dofs_g; ++k)
        {

          std::copy_n(std::next(mesh_geometry.begin(), 3 * x_dofs[k]), gdim,
                      std::next(coordinate_dofs.begin(), k * gdim));
        }
        // Extract all physical points Pi(x) on a facet of linked_cell
        auto qp = xt::view(q_points, xt::keep(indices), xt::all());
        // Compute values of basis functions for all y = Pi(x) in qp
        auto test_fn = dolfinx_contact::get_basis_functions(
            J, K, detJ, qp, coordinate_dofs, linked_cell,
            permutation_info[linked_cell], element, cmap, num_derivatives);
        // Insert basis function values into c
        for (std::int32_t k = 0; k < ndofs; k++)
          for (std::size_t q = 0; q < test_fn.shape(1); ++q)
            for (std::size_t l = 0; l < bs; l++)
              for (std::size_t d = 0; d < num_derivatives * tdim + 1; ++d)

              {
                c[i * cstride + d * ndofs * bs * num_q_points * max_links
                  + j * ndofs * bs * num_q_points + k * bs * num_q_points
                  + indices[q] * bs + l]
                    = test_fn(d, q, k * bs + l, l);
              }
      }
    }

    return {std::move(c), cstride};
  }

  /// Compute function on opposite surface at quadrature points of
  /// facets
  /// @param[in] orgin_meshtag - surface on which to integrate
  /// @param[in] - gap packed on facets per quadrature point
  /// @param[out] c - test functions packed on facets.
  std::pair<std::vector<PetscScalar>, int>
  pack_u_contact(int origin_meshtag,
                 std::shared_ptr<dolfinx::fem::Function<PetscScalar>> u,
                 const xtl::span<const PetscScalar> gap,
                 std::size_t num_derivatives)
  {
    dolfinx::common::Timer t("Pack contact u");
    // Mesh info
    auto submesh = _submeshes[_opposites[origin_meshtag]];
    auto mesh = submesh.mesh();                      // mesh
    const std::size_t gdim = mesh->geometry().dim(); // geometrical dimension
    const std::size_t tdim = mesh->topology().dim(); // topological dimension
    const std::size_t bs_element = _V->element()->block_size();

    // Select which side of the contact interface to loop from and get the
    // correct map
    auto map = _facet_maps[origin_meshtag];
    auto qp_phys = _qp_phys[origin_meshtag];
    auto facet_map = submesh.facet_map();
    const std::size_t num_facets = _cell_facet_pairs[origin_meshtag].size();
    const std::size_t num_q_points = _qp_ref_facet[0].shape(0);
    auto V_sub = std::make_shared<dolfinx::fem::FunctionSpace>(
        submesh.create_functionspace(_V));
    auto u_sub = dolfinx::fem::Function<PetscScalar>(V_sub);
    auto sub_dofmap = V_sub->dofmap();
    assert(sub_dofmap);
    const int bs_dof = sub_dofmap->bs();

    std::array<std::size_t, 4> b_shape = evaluate_basis_shape(
        *V_sub, num_facets * num_q_points, num_derivatives);
    xt::xtensor<double, 4> basis_values(b_shape);
    std::fill(basis_values.begin(), basis_values.end(), 0);
    std::vector<std::int32_t> cells(num_facets * num_q_points, -1);
    {
      // Copy function from parent mesh
      submesh.copy_function(*u, u_sub);

      xt::xtensor<double, 2> points
          = xt::zeros<double>({num_facets * num_q_points, gdim});
      for (std::size_t i = 0; i < num_facets; ++i)
      {
        auto links = map->links(i);
        assert(links.size() == num_q_points);
        for (std::size_t q = 0; q < num_q_points; ++q)
        {
          const std::size_t row = i * num_q_points;
          for (std::size_t j = 0; j < gdim; ++j)
          {
            points(row + q, j)
                = qp_phys[i](q, j) + gap[row * gdim + q * gdim + j];
            auto linked_pair = facet_map->links(links[q]);
            cells[row + q] = linked_pair[0];
          }
        }
      }

      evaluate_basis_functions(*u_sub.function_space(), points, cells,
                               basis_values, num_derivatives);
    }

    const xtl::span<const PetscScalar>& u_coeffs = u_sub.x()->array();

    // Output vector
    std::vector<PetscScalar> c((num_derivatives * tdim + 1) * num_facets
                                   * num_q_points * bs_element,
                               0.0);

    // Create work vector for expansion coefficients
    const auto cstride
        = int(num_q_points * bs_element * (1 + num_derivatives * tdim));
    const std::size_t num_basis_functions = basis_values.shape(2);
    const std::size_t value_size = basis_values.shape(3);
    std::vector<PetscScalar> coefficients(num_basis_functions * bs_element);
    for (std::size_t i = 0; i < num_facets; ++i)
    {
      for (std::size_t j = 0; j < 1 + num_derivatives * tdim; ++j)
        for (std::size_t q = 0; q < num_q_points; ++q)
        {
          // Get degrees of freedom for current cell
          xtl::span<const std::int32_t> dofs
              = sub_dofmap->cell_dofs(cells[i * num_q_points + q]);
          for (std::size_t j = 0; j < dofs.size(); ++j)
            for (int k = 0; k < bs_dof; ++k)
              coefficients[bs_dof * j + k] = u_coeffs[bs_dof * dofs[j] + k];

          // Compute expansion
          for (std::size_t k = 0; k < bs_element; ++k)
          {
            for (std::size_t l = 0; l < num_basis_functions; ++l)
            {
              for (std::size_t m = 0; m < value_size; ++m)
              {
                c[cstride * i + j * num_q_points * bs_element + q * bs_element
                  + k]
                    += coefficients[bs_element * l + k]
                       * basis_values(j, num_q_points * i + q, l, m);
              }
            }
          }
        }
    }
    t.stop();
    return {std::move(c), cstride};
  }

  /// Compute inward surface normal at Pi(x)
  /// @param[in] orgin_meshtag - surface on which to integrate
  /// @param[in] gap - gap function: Pi(x)-x packed at quadrature points,
  /// where Pi(x) is the chosen projection of x onto the contact surface of
  /// the body coming into contact
  /// @param[out] c - normals ny packed on facets.
  std::pair<std::vector<PetscScalar>, int>
  pack_ny(int origin_meshtag, const xtl::span<const PetscScalar> gap);

  /// Pack gap with rigid surface defined by x[gdim-1] = -g.
  /// g_vec = zeros(gdim), g_vec[gdim-1] = -g
  /// Gap = x - g_vec
  /// @param[in] orgin_meshtag - surface on which to integrate
  /// @param[in] g - defines location of plane
  /// @param[out] c - gap packed on facets. c[i, gdim * k+ j] contains the
  /// jth component of the Gap on the ith facet at kth quadrature point
  std::pair<std::vector<PetscScalar>, int> pack_gap_plane(int origin_meshtag,
                                                          double g)
  {
    // Mesh info
    auto mesh = _marker->mesh();
    assert(mesh);

    const int gdim = mesh->geometry().dim(); // geometrical dimension
    const int tdim = mesh->topology().dim();
    const int fdim = tdim - 1;

    // Create _qp_ref_facet (quadrature points on reference facet)
    auto cell_type = mesh->topology().cell_type();
    dolfinx_cuas::QuadratureRule facet_quadrature(cell_type, _quadrature_degree,
                                                  fdim);
    _qp_ref_facet = facet_quadrature.points();
    _qw_ref_facet = facet_quadrature.weights();

    // Tabulate basis function on reference cell (_phi_ref_facets)
    const dolfinx::fem::CoordinateElement& cmap = mesh->geometry().cmap();
    _phi_ref_facets = tabulate(cmap, cell_type, facet_quadrature);

    // Compute quadrature points on physical facet _qp_phys_"origin_meshtag"
    create_q_phys(origin_meshtag);
    auto qp_phys = _qp_phys[origin_meshtag];

    const std::size_t num_facets = _cell_facet_pairs[origin_meshtag].size();
    // FIXME: This does not work for prism meshes
    std::size_t num_q_point = _qp_ref_facet[0].shape(0);
    std::vector<PetscScalar> c(num_facets * num_q_point * gdim, 0.0);
    const auto cstride = (int)num_q_point * gdim;
    for (std::size_t i = 0; i < num_facets; i++)
    {
      int offset = (int)i * cstride;
      for (std::size_t k = 0; k < num_q_point; k++)
        c[offset + (k + 1) * gdim - 1] = g - qp_phys[i](k, gdim - 1);
    }
    return {std::move(c), cstride};
  }

  /// Compute jacobians and hessians of transformations between
  /// reference cells and pyhsical cells
  /// @param[in] orgin_meshtag - surface on which to integrate
  /// @param[in] gap - gap packed on facets per quadrature point
  /// @param[out] c - jacobians/hessians at quadrature points
  std::pair<std::vector<PetscScalar>, int>
  pack_surface_derivatives(int origin_meshtag,
                           const xtl::span<const PetscScalar>& gap);

  /// Pack local facet indices of closest facet for each quadrature point
  /// @param[in] orgin_meshtag - surface on which to integrate
  /// @param[out] c - local facet indices of closest facet
  std::pair<std::vector<std::int32_t>, int>
  pack_facet_indices(int origin_meshtag);

  /// This function updates the submesh geometry for all submeshes using
  /// a function given on the parent mesh
  /// @param[in] u - displacement
  void update_submesh_geometry(dolfinx::fem::Function<PetscScalar>& u);

private:
  int _quadrature_degree = 3;
  std::shared_ptr<dolfinx::mesh::MeshTags<std::int32_t>> _marker;
  std::array<int, 2> _surfaces; // meshtag values for surfaces
  // store index of candidate_surface for each puppet_surface
  std::array<int, 2> _opposites = {0, 0};
  std::shared_ptr<dolfinx::fem::FunctionSpace> _V; // Function space
  // _facets_maps[i] = adjacency list of closest facet on candidate surface
  // for every quadrature point in _qp_phys[i] (quadrature points on every
  // facet of ith surface)
  std::array<std::shared_ptr<const dolfinx::graph::AdjacencyList<std::int32_t>>,
             2>
      _facet_maps;
  //  _qp_phys[i] contains the quadrature points on the physical facets for
  //  each facet on ith surface in _surfaces
  std::array<std::vector<xt::xtensor<double, 2>>, 2> _qp_phys;
  // quadrature points on reference facet
  std::vector<xt::xarray<double>> _qp_ref_facet;
  // quadrature weights
  std::vector<std::vector<double>> _qw_ref_facet;
  // quadrature points on facets of reference cell
  std::vector<xt::xtensor<double, 2>> _phi_ref_facets;
  // maximum number of cells linked to a cell on ith surface
  std::array<std::size_t, 2> _max_links = {0, 0};
  // submeshes for contact surface
  std::array<SubMesh, 2> _submeshes;
  // facets as (cell, facet) pairs
  std::array<std::vector<std::pair<std::int32_t, int>>, 2> _cell_facet_pairs;
};
} // namespace dolfinx_contact<|MERGE_RESOLUTION|>--- conflicted
+++ resolved
@@ -662,8 +662,7 @@
       return unbiased_jac;
     case dolfinx_contact::Kernel::Rhs_variable_gap:
     {
-      const basix::FiniteElement basix_element
-          = dolfinx_cuas::mesh_to_basix_element(_marker->mesh(), tdim);
+
       const std::size_t max_links
           = *std::max_element(_max_links.begin(), _max_links.end());
       return dolfinx_contact::generate_kernel(
@@ -671,8 +670,7 @@
     }
     case dolfinx_contact::Kernel::Jac_variable_gap:
     {
-      const basix::FiniteElement basix_element
-          = dolfinx_cuas::mesh_to_basix_element(_marker->mesh(), tdim);
+
       const std::size_t max_links
           = *std::max_element(_max_links.begin(), _max_links.end());
       return dolfinx_contact::generate_kernel(
@@ -692,13 +690,6 @@
     // Get information depending on surface
     auto mesh = _submeshes[origin_meshtag].mesh();
     auto cell_map = _submeshes[origin_meshtag].cell_map();
-<<<<<<< HEAD
-    xtl::span<const double> mesh_geometry = mesh->geometry().x();
-    auto cmap = mesh->geometry().cmap();
-    auto x_dofmap = mesh->geometry().dofmap();
-    const std::size_t gdim = mesh->geometry().dim(); // geometrical dimensions
-=======
->>>>>>> 8e2e0238
     auto puppet_facets = _cell_facet_pairs[origin_meshtag];
 
     // Geometrical info
@@ -733,42 +724,22 @@
     // for each facet in _facet_"origin_meshtag"
     _qp_phys[origin_meshtag].reserve(puppet_facets.size());
     _qp_phys[origin_meshtag].clear();
-<<<<<<< HEAD
-    // push forward of quadrature points _qp_ref_facet to physical facet for
-    // each facet in _facet_"origin_meshtag"
-=======
->>>>>>> 8e2e0238
     std::for_each(puppet_facets.cbegin(), puppet_facets.cend(),
                   [&](const auto& facet_pair)
                   {
                     auto [cell, local_index] = facet_pair;
 
-<<<<<<< HEAD
-                    // extract local dofs
-                    assert(cell_map->num_links(cell) == 1);
-                    const std::int32_t submesh_cell = cell_map->links(cell)[0];
-                    auto x_dofs = x_dofmap.links(submesh_cell);
-                    const std::size_t num_dofs_g = x_dofs.size();
-                    xt::xtensor<double, 2> coordinate_dofs
-                        = xt::zeros<double>({num_dofs_g, std::size_t(gdim)});
-=======
                     // Extract local coordinate dofs
                     auto submesh_cells = cell_map->links(cell);
                     assert(submesh_cells.size() == 1);
                     auto x_dofs = x_dofmap.links(submesh_cells[0]);
                     assert(x_dofs.size() == num_dofs_g);
->>>>>>> 8e2e0238
                     for (std::size_t i = 0; i < num_dofs_g; ++i)
                     {
                       std::copy_n(
                           std::next(mesh_geometry.begin(), 3 * x_dofs[i]), gdim,
                           std::next(coordinate_dofs.begin(), i * gdim));
                     }
-<<<<<<< HEAD
-                    xt::xtensor<double, 2> q_phys(
-                        {_qp_ref_facet[local_index].shape(0), gdim});
-=======
->>>>>>> 8e2e0238
 
                     // push forward of quadrature points _qp_ref_facet to the
                     // physical facet
