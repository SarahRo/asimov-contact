# Copyright (C) 2021 Jørgen S. Dokken and Sarah Roggendorf
#
# SPDX-License-Identifier:    MIT


from contextlib import ExitStack
from typing import Union

import dolfinx.fem as _fem
import dolfinx.la as _la
<<<<<<< HEAD
from dolfinx import cpp
=======
>>>>>>> f47ad803
from dolfinx.mesh import MeshTags
import numpy
import scipy.sparse
import ufl
from petsc4py import PETSc

__all__ = ["compare_matrices", "lame_parameters", "epsilon", "sigma_func", "R_minus", "dR_minus", "R_plus",
           "dR_plus", "ball_projection", "tangential_proj", "NonlinearPDE_SNESProblem",
           "rigid_motions_nullspace", "rigid_motions_nullspace_subdomains", "weak_dirichlet"]


def compare_matrices(a: PETSc.Mat, b: PETSc.Mat, atol: float = 1e-12):
    """
    Helper for comparing two PETSc matrices
    """
    # Create scipy CSR matrices
    ai, aj, av = a.getValuesCSR()
    a_sp = scipy.sparse.csr_matrix((av, aj, ai), shape=a.getSize())
    bi, bj, bv = b.getValuesCSR()
    b_sp = scipy.sparse.csr_matrix((bv, bj, bi), shape=b.getSize())

    # Compare matrices
    diff = numpy.abs(a_sp - b_sp)
    assert diff.max() <= atol


def lame_parameters(plane_strain: bool = False):
    """
    Returns the Lame parameters for plane stress or plane strain.
    Return type is lambda functions
    """
    def mu(E, nu):
        return E / (2 * (1 + nu))

    if plane_strain:
        def lmbda(E, nu):
            return E * nu / ((1 + nu) * (1 - 2 * nu))
        return mu, lmbda
    else:
        def lmbda(E, nu):
            return E * nu / ((1 + nu) * (1 - nu))
        return mu, lmbda


def epsilon(v):
    return ufl.sym(ufl.grad(v))


def sigma_func(mu, lmbda):
    return lambda v: (2.0 * mu * epsilon(v) + lmbda * ufl.tr(epsilon(v)) * ufl.Identity(len(v)))


def R_minus(x):
    """
    Negative restriction of variable (x if x<0 else 0)
    """
    return 0.5 * (x - abs(x))


def dR_minus(x):
    """
    Derivative of the negative restriction of variable (-1 if x<0 else 0)
    """
    return 0.5 * (1.0 - ufl.sign(x))


def R_plus(x):
    """
    Positive restriction of variable (x if x>0 else 0)
    """
    return 0.5 * (x + numpy.abs(x))


def dR_plus(x):
    """
    Derivative of positive restriction of variable (1 if x>0 else 0)
    """
    return 0.5 * (1 + ufl.sign(x))


def ball_projection(x, s):
    """
    Ball projection, project a vector quantity x onto a ball of radius r  if |x|>r
    """
    dim = x.geometric_dimension()
    abs_x = ufl.sqrt(sum([x[i]**2 for i in range(dim)]))
    return ufl.conditional(ufl.le(abs_x, s), x, s * x / abs_x)


def tangential_proj(u, n):
    """
    See for instance:
    https://doi.org/10.1023/A:1022235512626
    """
    return (ufl.Identity(u.ufl_shape[0]) - ufl.outer(n, n)) * u


class NonlinearPDE_SNESProblem:
    def __init__(self, F, u, bc, form_compiler_options={}, jit_options={}):
        V = u.function_space
        du = ufl.TrialFunction(V)

        self.L = _fem.form(F, form_compiler_options=form_compiler_options,
                           jit_options=jit_options)
        self.a = _fem.form(ufl.derivative(F, u, du),
                           form_compiler_options=form_compiler_options,
                           jit_options=jit_options)
        self.bc = bc
        self._F, self._J = None, None
        self.u = u

    def F(self, snes, x, F):
        """Assemble residual vector."""
        x.ghostUpdate(addv=PETSc.InsertMode.INSERT, mode=PETSc.ScatterMode.FORWARD)
        x.copy(self.u.vector)
        self.u.vector.ghostUpdate(
            addv=PETSc.InsertMode.INSERT, mode=PETSc.ScatterMode.FORWARD)
        with F.localForm() as f_local:
            f_local.set(0.0)
        _fem.petsc.assemble_vector(F, self.L)
        _fem.petsc.apply_lifting(F, [self.a], bcs=[[self.bc]], x0=[x], scale=-1.0)
        F.ghostUpdate(addv=PETSc.InsertMode.ADD, mode=PETSc.ScatterMode.REVERSE)
        _fem.petsc.set_bc(F, [self.bc], x, -1.0)

    def J(self, snes, x, J, P):
        """Assemble Jacobian matrix."""
        J.zeroEntries()
        _fem.petsc.assemble_matrix(J, self.a, [self.bc])
        J.assemble()


def rigid_motions_nullspace(V: _fem.FunctionSpace):
    """
    Function to build nullspace for 2D/3D elasticity.

    Parameters:
    ===========
    V
        The function space
    """
    _x = _fem.Function(V)
    # Get geometric dim
    gdim = V.mesh.geometry.dim
    assert gdim == 2 or gdim == 3

    # Set dimension of nullspace
    dim = 3 if gdim == 2 else 6

    # Create list of vectors for null space
    nullspace_basis = [_x.vector.copy() for i in range(dim)]

    with ExitStack() as stack:
        vec_local = [stack.enter_context(x.localForm()) for x in nullspace_basis]
        basis = [numpy.asarray(x) for x in vec_local]

        dofs = [V.sub(i).dofmap.list.flatten() for i in range(gdim)]

        # Build translational null space basis
        for i in range(gdim):
            basis[i][dofs[i]] = 1.0

        # Build rotational null space basis
        x = V.tabulate_dof_coordinates()
        dofs_block = V.dofmap.list.flatten()
        x0, x1, x2 = x[dofs_block, 0], x[dofs_block, 1], x[dofs_block, 2]
        if gdim == 2:
            basis[2][dofs[0]] = -x1
            basis[2][dofs[1]] = x0
        elif gdim == 3:
            basis[3][dofs[0]] = -x1
            basis[3][dofs[1]] = x0

            basis[4][dofs[0]] = x2
            basis[4][dofs[2]] = -x0
            basis[5][dofs[2]] = x1
            basis[5][dofs[1]] = -x2

    _la.orthonormalize(nullspace_basis)
    assert _la.is_orthonormal(nullspace_basis)
    return PETSc.NullSpace().create(vectors=nullspace_basis)


def rigid_motions_nullspace_subdomains(V: _fem.FunctionSpace, mt: MeshTags,
                                       tags: numpy.typing.NDArray[numpy.int32],
                                       num_domains=2):
    """
    Function to build nullspace for 2D/3D elasticity.

    Parameters:
    ===========
    V
        The function space
    mt
        Meshtag that contains tags for all objects that need to be considered
        for defining the rigid motion nullspace
    tags
        The values of the meshtags for the objects
    """
    _x = _fem.Function(V)
    # Get geometric dim
    gdim = V.mesh.geometry.dim
    assert gdim == 2 or gdim == 3

    # Set dimension of nullspace
    dim = 3 if gdim == 2 else 6

    # Create list of vectors for null space
    nullspace_basis = [_x.vector.copy() for i in range(dim * num_domains)]

    with ExitStack() as stack:
        vec_local = [stack.enter_context(x.localForm()) for x in nullspace_basis]
        basis = [numpy.asarray(x) for x in vec_local]
        for j, tag in enumerate(tags):
            cells = mt.find(tag)
            dofs_block = numpy.unique(numpy.hstack([V.dofmap.cell_dofs(cell) for cell in cells]))
            dofs = [gdim * dofs_block + i for i in range(gdim)]

            # Build translational null space basis
            for i in range(gdim):
                basis[j * dim + i][dofs[i]] = 1.0

            # Build rotational null space basis
            x = V.tabulate_dof_coordinates()
            x0, x1, x2 = x[dofs_block, 0], x[dofs_block, 1], x[dofs_block, 2]
            if gdim == 2:
                basis[j * dim + 2][dofs[0]] = -x1
                basis[j * dim + 2][dofs[1]] = x0
            elif gdim == 3:
                basis[j * dim + 3][dofs[0]] = -x1
                basis[j * dim + 3][dofs[1]] = x0

                basis[j * dim + 4][dofs[0]] = x2
                basis[j * dim + 4][dofs[2]] = -x0
                basis[j * dim + 5][dofs[2]] = x1
                basis[j * dim + 5][dofs[1]] = -x2

        _la.orthonormalize(nullspace_basis)
        assert _la.is_orthonormal(nullspace_basis)
    return PETSc.NullSpace().create(vectors=nullspace_basis)


def weak_dirichlet(F: ufl.Form, u: _fem.Function,
                   f: Union[_fem.Function, _fem.Constant], sigma, gamma, theta, ds):
    V = u.function_space
    v = F.arguments()[0]
    mesh = V.mesh
    V2 = _fem.FunctionSpace(mesh, ("DG", 0))
    tdim = mesh.topology.dim
    ncells = mesh.topology.index_map(tdim).size_local
    h = _fem.Function(V2)
    h_vals = cpp.mesh.h(mesh._cpp_object, mesh.topology.dim, numpy.arange(0, ncells, dtype=numpy.int32))
    h.x.array[:ncells] = h_vals[:]
    n = ufl.FacetNormal(mesh)
    F += - ufl.inner(sigma(u) * n, v) * ds\
        - theta * ufl.inner(sigma(v) * n, u - f) * \
        ds + gamma / h * ufl.inner(u - f, v) * ds
    return F<|MERGE_RESOLUTION|>--- conflicted
+++ resolved
@@ -8,10 +8,7 @@
 
 import dolfinx.fem as _fem
 import dolfinx.la as _la
-<<<<<<< HEAD
 from dolfinx import cpp
-=======
->>>>>>> f47ad803
 from dolfinx.mesh import MeshTags
 import numpy
 import scipy.sparse
