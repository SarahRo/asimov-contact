<<<<<<< HEAD
from typing import Optional, Tuple, Union
from dolfinx import common, cpp, fem
=======
from typing import Optional, Tuple
from dolfinx import common, fem
>>>>>>> ce9362e1
from dolfinx import mesh as _mesh
import numpy as np
import numpy.typing as npt
import ufl
from dolfinx.cpp.graph import AdjacencyList_int32

import dolfinx_contact
import dolfinx_contact.cpp

from .nitsche_unbiased import setup_newton_solver, get_problem_parameters
from dolfinx_contact.helpers import sigma_func


class ContactProblem:
    __slots__ = ["F", "J", "bcs", "u", "du", "contact", "markers", "entities",
                 "q_deg", "coeffs", "consts", "search_method", "newton_options",
                 "petsc_options", "coulomb", "normals"]

    def __init__(self, F: ufl.Form, J: ufl.Form,
                 bcs: list[fem.DirichletBC],
                 u: fem.Function, du: fem.Function, contact: dolfinx_contact.cpp.Contact,
                 markers: list[_mesh.MeshTags], entities: list[npt.NDArray[np.int32]],
                 quadrature_degree: int, const_coeffs: list[npt.NDArray[np.float64]],
                 consts: npt.NDArray[np.float64], search_method: list[dolfinx_contact.cpp.ContactMode],
                 petsc_options: Optional[dict] = None, newton_options: Optional[dict] = None, coulomb: bool = False,
                 normals: Optional[list[npt.NDArray[np.float64]]] = None):

        self.F = F
        self.J = J
        self.bcs = bcs
        self.u = u
        self.du = du
        self.contact = contact
        self.markers = markers
        self.entities = entities
        self.q_deg = quadrature_degree
        self.coeffs = const_coeffs
        self.consts = consts
        self.search_method = search_method
        self.newton_options = newton_options
        self.petsc_options = petsc_options
        self.coulomb = coulomb
        self.normals = normals

    def solve(self):
        newton_solver = setup_newton_solver(self.F, self.J, self.bcs, self.u, self.du, self.contact, self.markers,
                                            self.entities, self.q_deg, self.coeffs, self.consts,
                                            self.search_method, self.coulomb, self.normals)
        # Set Newton solver options
        newton_solver.set_newton_options(self.newton_options)
        print(self.newton_options)

        # Set Krylov solver options
        newton_solver.set_krylov_options(self.petsc_options)
        n, converged = newton_solver.solve(self.du)
        if not converged:
            print("Newton solver did not converge")
        return n

    def set_normals(self):
        normals = []
        for i in range(len(self.normals)):
            if self.search_method[i] == dolfinx_contact.cpp.ContactMode.Raytracing:
                normals.append(-self.contact.pack_nx(i))
            else:
                normals.append(self.contact.pack_ny(i))
        self.normals = normals


def create_contact_solver(ufl_form: ufl.Form, u: fem.Function,
                          mu: fem.Function, lmbda: fem.Function,
                          markers: list[_mesh.MeshTags],
                          contact_data: Tuple[AdjacencyList_int32, list[Tuple[int, int]]],
                          bcs: list[fem.DirichletBC],
                          problem_parameters: dict[str, np.float64],
                          search_method: list[dolfinx_contact.cpp.ContactMode],
                          quadrature_degree: int = 5,
                          form_compiler_options: Optional[dict] = None,
                          jit_options: Optional[dict] = None,
                          petsc_options: Optional[dict] = None,
                          newton_options: Optional[dict] = None,
                          search_radius: np.float64 = np.float64(-1.),
                          coulomb: bool = False, dt=1.0) -> ContactProblem:
    """
    Use custom kernel to compute the contact problem with two elastic bodies coming into contact.

    Parameters
    ==========
    ufl_form: The variational form without contact contribution
    u:        The function to be solved for. Also serves as initial value.
    markers
        A list of meshtags. The first element must mark all separate objects in order to create the correct nullspace.
        The second element must contain the mesh_tags for all puppet surfaces,
        Dirichlet-surfaces and Neumann-surfaces
        All further elements may contain candidate_surfaces
    contact_data = (surfaces, contact_pairs), where
        surfaces: Adjacency list. Links of i are meshtag values for contact
                  surfaces in ith mesh_tag in mesh_tags
        contact_pairs: list of pairs (i, j) marking the ith surface as a puppet
                  surface and the jth surface as the corresponding candidate
                  surface
    problem_parameters
        Dictionary with lame parameters and Nitsche parameters.
        Valid (key, value) tuples are: ('gamma': float), ('theta', float), ('mu', float),
        (lambda, float),
        where theta can be -1, 0 or 1 for skew-symmetric, penalty like or symmetric
        enforcement of Nitsche conditions
    quadrature_degree
        The quadrature degree to use for the custom contact kernels
    form_compiler_options
        Parameters used in FFCX compilation of this form. Run `ffcx --help` at
        the commandline to see all available options. Takes priority over all
        other parameter values, except for `scalar_type` which is determined by
        DOLFINX.
    jit_options
        Parameters used in CFFI JIT compilation of C code generated by FFCX.
        See https://github.com/FEniCS/dolfinx/blob/main/python/dolfinx/jit.py
        for all available parameters. Takes priority over all other parameter values.
    petsc_options
        Parameters that is passed to the linear algebra backend
        PETSc. For available choices for the 'petsc_options' kwarg,
        see the `PETSc-documentation
        <https://petsc4py.readthedocs.io/en/stable/manual/ksp/>`
    newton_options
        Dictionary with Newton-solver options. Valid (key, item) tuples are:
        ("atol", float), ("rtol", float), ("convergence_criterion", "str"),
        ("max_it", int), ("error_on_nonconvergence", bool), ("relaxation_parameter", float)

    """
    form_compiler_options = {} if form_compiler_options is None else form_compiler_options
    jit_options = {} if jit_options is None else jit_options
    petsc_options = {} if petsc_options is None else petsc_options
    newton_options = {} if newton_options is None else newton_options
    theta, gamma, s = get_problem_parameters(problem_parameters)
    sigma = sigma_func(mu, lmbda)

    # Contact data
    contact_pairs = contact_data[1]
    contact_surfaces = contact_data[0]

    # Mesh, function space and FEM functions
    V = u.function_space
    mesh = V.mesh
    V2 = fem.FunctionSpace(mesh, ("DG", 0))
    v = ufl_form.arguments()[0]  # Test function
    w = ufl.TrialFunction(V)     # Trial function
    du = fem.Function(V)
    du.x.array[:] = u.x.array[:]
    u.x.array[:].fill(0)
    h = fem.Function(V2)
    tdim = mesh.topology.dim
    ncells = mesh.topology.index_map(tdim).size_local
    h_vals = cpp.mesh.h(mesh._cpp_object, mesh.topology.dim, np.arange(0, ncells, dtype=np.int32))
    h.x.array[:ncells] = h_vals[:]
    n = ufl.FacetNormal(mesh)

    # Integration measure and ufl part of linear/bilinear form
    ds = ufl.Measure("ds", domain=mesh, subdomain_data=markers[1])

    # ufl part of contact
    for contact_pair in contact_pairs:
        surface_value = int(contact_surfaces.links(0)[contact_pair[0]])
        ufl_form += - 0.5 * theta * h / gamma * ufl.inner(sigma(u) * n, sigma(v) * n) * \
            ds(surface_value)
    F = ufl.replace(ufl_form, {u: u + du})
    J = ufl.derivative(F, du, w)

    # compiled forms for rhs and tangen system
    F_custom = fem.form(F, form_compiler_options=form_compiler_options, jit_options=jit_options)
    J_custom = fem.form(J, form_compiler_options=form_compiler_options, jit_options=jit_options)

    # create contact class
    markers_cpp = [marker._cpp_object for marker in markers[1:]]
    with common.Timer("~Contact: Init"):
        contact = dolfinx_contact.cpp.Contact(markers_cpp, contact_surfaces, contact_pairs,
                                              V._cpp_object, quadrature_degree=quadrature_degree,
                                              search_method=search_method)

    contact.set_search_radius(search_radius)

    # pack constants
    consts = np.array([gamma, theta, dt], dtype=np.float64)

    # Retrieve active entities
    entities = []
    with common.Timer("~Contact: Compute active entities"):
        for pair in contact_pairs:
            entities.append(contact.active_entities(pair[0]))

    # interpolate friction coefficient
    fric_coeff = fem.Function(V2)
    fric_coeff.interpolate(lambda x: np.full((1, x.shape[1]), s))

    # Pack material parameters
    material = []
    with common.Timer("~Contact: Pack coeffs (mu, lmbda"):
        for i in range(len(contact_pairs)):
            material.append(np.hstack([dolfinx_contact.cpp.pack_coefficient_quadrature(
                mu._cpp_object, 0, entities[i]),
                dolfinx_contact.cpp.pack_coefficient_quadrature(
                lmbda._cpp_object, 0, entities[i]),
                dolfinx_contact.cpp.pack_coefficient_quadrature(
                fric_coeff._cpp_object, 0, entities[i])]))

    # Pack celldiameter on each surface
    h_packed = []
    with common.Timer("~Contact: Compute and pack celldiameter"):
        surface_cells = np.unique(np.hstack([entities[i][:, 0] for i in range(len(contact_pairs))]))
        h_int = fem.Function(V2)
        expr = fem.Expression(h, V2.element.interpolation_points())
        h_int.interpolate(expr, surface_cells)
        for i in range(len(contact_pairs)):
            h_packed.append(dolfinx_contact.cpp.pack_coefficient_quadrature(
                h_int._cpp_object, 0, entities[i]))

    for j in range(len(contact_pairs)):
        contact.create_distance_map(j)
    normals = []
    for i in range(len(contact_pairs)):
        if search_method[i] == dolfinx_contact.cpp.ContactMode.Raytracing:
            normals.append(-contact.pack_nx(i))
        else:
            normals.append(contact.pack_ny(i))

    # Concatenate material parameters, he4
    const_coeffs = []
    for i in range(len(contact_pairs)):
        const_coeffs.append(np.hstack([material[i], h_packed[i]]))

    problem = ContactProblem(F_custom, J_custom, bcs, u, du, contact, markers, entities,
                             quadrature_degree, const_coeffs, consts, search_method,
                             petsc_options, newton_options, coulomb, normals)

    return problem<|MERGE_RESOLUTION|>--- conflicted
+++ resolved
@@ -1,10 +1,5 @@
-<<<<<<< HEAD
-from typing import Optional, Tuple, Union
+from typing import Optional, Tuple
 from dolfinx import common, cpp, fem
-=======
-from typing import Optional, Tuple
-from dolfinx import common, fem
->>>>>>> ce9362e1
 from dolfinx import mesh as _mesh
 import numpy as np
 import numpy.typing as npt
