--- conflicted
+++ resolved
@@ -23,13 +23,8 @@
 __all__ = ["setup_newton_solver", "nitsche_unbiased"]
 
 
-<<<<<<< HEAD
-def setup_newton_solver(F_custom: fem.forms.FormMetaClass, J_custom: fem.forms.FormMetaClass,
-                        bcs: Tuple[list[Tuple[npt.NDArray[np.int32], int]], list[Union[fem.Function, fem.Constant]]],
-=======
 def setup_newton_solver(F_custom: fem.forms.Form, J_custom: fem.forms.Form,
                         bcs: Tuple[npt.NDArray[np.int32], list[Union[fem.Function, fem.function.Constant]]],
->>>>>>> e90f6af5
                         u: fem.Function, du: fem.Function,
                         contact: dolfinx_contact.cpp.Contact, markers: list[_mesh.MeshTags],
                         entities: list[npt.NDArray[np.int32]], quadrature_degree: int,
