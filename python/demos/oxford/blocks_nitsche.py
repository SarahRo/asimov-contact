# Copyright (C) 2023 Sarah Roggendorf
#
# SPDX-License-Identifier:    MIT
#
import numpy as np

from basix.ufl import element
<<<<<<< HEAD
from dolfinx.fem import (Constant, dirichletbc, Function, FunctionSpace,
                         locate_dofs_topological, VectorFunctionSpace)
=======
from dolfinx.fem import (Constant, dirichletbc, Function,
                         functionspace, locate_dofs_topological)
>>>>>>> 885342ff
from dolfinx.graph import adjacencylist
from dolfinx.io import XDMFFile
from dolfinx.mesh import create_mesh
from mpi4py import MPI
from petsc4py.PETSc import ScalarType
from ufl import grad, Identity, inner, Mesh, Measure, TestFunction, tr, sym

from dolfinx_contact.unbiased.contact_problem import create_contact_solver
from dolfinx_contact.cpp import ContactMode

# read mesh from file
fname = "cont-blocks_sk24_fnx"
with XDMFFile(MPI.COMM_WORLD, f"{fname}.xdmf", "r") as xdmf:
    cell_type, cell_degree = xdmf.read_cell_type(name="volume markers")
    topo = xdmf.read_topology_data(name="volume markers")
    x = xdmf.read_geometry_data(name="geometry")
    domain = Mesh(element("Lagrange", cell_type.name,
                  cell_degree, shape=(x.shape[1],)))
    mesh = create_mesh(MPI.COMM_WORLD, topo, x, domain)
    tdim = mesh.topology.dim
    domain_marker = xdmf.read_meshtags(mesh, name="volume markers")
    mesh.topology.create_connectivity(tdim - 1, tdim)
    facet_marker = xdmf.read_meshtags(mesh, name="facet markers")

# tags for boundaries (see mesh file)
dirichlet_bdy_1 = 8  # top face
dirichlet_bdy_2 = 2  # bottom face

contact_bdy_1 = 12  # top contact interface
contact_bdy_2 = 6  # bottom contact interface

# measures
dx = Measure("dx", domain=mesh, subdomain_data=domain_marker)
ds = Measure("ds", domain=mesh, subdomain_data=facet_marker)


# Elasticity problem

# Function space
gdim = mesh.topology.dim
V = functionspace(mesh, ("Lagrange", 1, (gdim,)))

# Function, TestFunction
u = Function(V)
v = TestFunction(V)

# Compute lame parameters
E = 1e4
nu = 0.2
mu = E / (2 * (1 + nu))
lmbda = E * nu / ((1 + nu) * (1 - 2 * nu))
V0 = FunctionSpace(mesh, ("DG", 0))
mu_dg = Function(V0)
lmbda_dg = Function(V0)
mu_dg.interpolate(lambda x: np.full((1, x.shape[1]), mu))
lmbda_dg.interpolate(lambda x: np.full((1, x.shape[1]), lmbda))

# Create variational form without contact contributions


def epsilon(v):
    return sym(grad(v))


def sigma(v):
    return (2.0 * mu * epsilon(v) + lmbda * tr(epsilon(v)) * Identity(len(v)))


F = inner(sigma(u), epsilon(v)) * dx

# Nitsche parameters
gamma = 10
theta = 1  # 1 - symmetric
problem_parameters = {"gamma": np.float64(E * gamma), "theta": np.float64(theta)}

# boundary conditions
g = Constant(mesh, ScalarType((0, 0, 0)))     # zero Dirichlet
dofs_g = locate_dofs_topological(
    V, tdim - 1, facet_marker.find(dirichlet_bdy_2))
d = Constant(mesh, ScalarType((0, 0, -0.2)))  # vertical displacement
dofs_d = locate_dofs_topological(
    V, tdim - 1, facet_marker.find(dirichlet_bdy_1))
bcs = [dirichletbc(d, dofs_d, V), dirichletbc(g, dofs_g, V)]

# contact surface data
# stored in adjacency list to allow for using multiple meshtags to mark
# contact surfaces. In this case only one meshtag is used, hence offsets has length 2 and
# the second value in offsets is 2 (=2 tags in first and only meshtag).
# The surface with tags [contact_bdy_1, contact_bdy_2] both can be found in this meshtag
data = np.array([contact_bdy_1, contact_bdy_2], dtype=np.int32)
offsets = np.array([0, 2], dtype=np.int32)
surfaces = adjacencylist(data, offsets)
# For unbiased computation the contact detection is performed in both directions
contact_pairs = [(0, 1), (1, 0)]


# Solver options
ksp_tol = 1e-10
newton_tol = 1e-7

# non-linear solver options
newton_options = {"relaxation_parameter": 1,
                  "atol": newton_tol,
                  "rtol": newton_tol,
                  "convergence_criterion": "residual",
                  "max_it": 50,
                  "error_on_nonconvergence": True}

# linear solver options
petsc_options = {
    "matptap_via": "scalable",
    "ksp_type": "cg",
    "ksp_rtol": ksp_tol,
    "ksp_atol": ksp_tol,
    "pc_type": "gamg",
    "pc_mg_levels": 3,
    "pc_mg_cycles": 1,   # 1 is v, 2 is w
    "mg_levels_ksp_type": "chebyshev",
    "mg_levels_pc_type": "jacobi",
    "pc_gamg_type": "agg",
    "pc_gamg_coarse_eq_limit": 100,
    "pc_gamg_agg_nsmooths": 1,
    "pc_gamg_threshold": 1e-3,
    "pc_gamg_square_graph": 2,
    "pc_gamg_reuse_interpolation": False,
    "ksp_norm_type": "unpreconditioned"
}

# compiler options to improve performance
cffi_options = ["-Ofast", "-march=native"]
<<<<<<< HEAD
jit_options = {"cffi_extra_compile_args": cffi_options, "cffi_libraries": ["m"]}
search_mode = [ContactMode.ClosestPoint for i in range(len(contact_pairs))]
=======
jit_options = {"cffi_extra_compile_args": cffi_options,
               "cffi_libraries": ["m"]}

>>>>>>> 885342ff

# create contact solver
contact_problem = create_contact_solver(ufl_form=F, u=u, mu=mu_dg, lmbda=lmbda_dg,
                                        markers=[domain_marker, facet_marker],
                                        contact_data=(surfaces, contact_pairs),
                                        bcs=bcs,
                                        problem_parameters=problem_parameters,
                                        search_method=search_mode,
                                        newton_options=newton_options,
                                        petsc_options=petsc_options,
                                        jit_options=jit_options,
                                        quadrature_degree=5,
                                        search_radius=np.float64(0.5))

# Perform contact detection
for j in range(len(contact_pairs)):
    contact_problem.contact.create_distance_map(j)

# solve non-linear problem
n = contact_problem.solve()

# update displacement according to computed increment
contact_problem.du.x.scatter_forward()  # only relevant in parallel
contact_problem.u.x.array[:] += contact_problem.du.x.array[:]


# write resulting diplacements to file
with XDMFFile(mesh.comm, "result.xdmf", "w") as xdmf:
    xdmf.write_mesh(mesh)
    contact_problem.u.name = "u"
    xdmf.write_function(contact_problem.u)<|MERGE_RESOLUTION|>--- conflicted
+++ resolved
@@ -5,13 +5,8 @@
 import numpy as np
 
 from basix.ufl import element
-<<<<<<< HEAD
-from dolfinx.fem import (Constant, dirichletbc, Function, FunctionSpace,
-                         locate_dofs_topological, VectorFunctionSpace)
-=======
 from dolfinx.fem import (Constant, dirichletbc, Function,
                          functionspace, locate_dofs_topological)
->>>>>>> 885342ff
 from dolfinx.graph import adjacencylist
 from dolfinx.io import XDMFFile
 from dolfinx.mesh import create_mesh
@@ -63,7 +58,7 @@
 nu = 0.2
 mu = E / (2 * (1 + nu))
 lmbda = E * nu / ((1 + nu) * (1 - 2 * nu))
-V0 = FunctionSpace(mesh, ("DG", 0))
+V0 = functionspace(mesh, ("DG", 0))
 mu_dg = Function(V0)
 lmbda_dg = Function(V0)
 mu_dg.interpolate(lambda x: np.full((1, x.shape[1]), mu))
@@ -142,14 +137,9 @@
 
 # compiler options to improve performance
 cffi_options = ["-Ofast", "-march=native"]
-<<<<<<< HEAD
-jit_options = {"cffi_extra_compile_args": cffi_options, "cffi_libraries": ["m"]}
-search_mode = [ContactMode.ClosestPoint for i in range(len(contact_pairs))]
-=======
 jit_options = {"cffi_extra_compile_args": cffi_options,
                "cffi_libraries": ["m"]}
-
->>>>>>> 885342ff
+search_mode = [ContactMode.ClosestPoint for i in range(len(contact_pairs))]
 
 # create contact solver
 contact_problem = create_contact_solver(ufl_form=F, u=u, mu=mu_dg, lmbda=lmbda_dg,
