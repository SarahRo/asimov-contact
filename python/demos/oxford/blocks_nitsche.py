# Copyright (C) 2023 Sarah Roggendorf
#
# SPDX-License-Identifier:    MIT
#
import numpy as np

from basix.ufl import element
<<<<<<< HEAD
from dolfinx.fem import (Constant, dirichletbc, Function, FunctionSpace,
                         locate_dofs_topological, VectorFunctionSpace)
from dolfinx.graph import create_adjacencylist
=======
from dolfinx.fem import (Constant, dirichletbc, Function,
                         locate_dofs_topological,
                         VectorFunctionSpace)
from dolfinx.graph import adjacencylist
>>>>>>> 5c018445
from dolfinx.io import XDMFFile
from dolfinx.mesh import create_mesh
from mpi4py import MPI
from petsc4py.PETSc import ScalarType
from ufl import grad, Identity, inner, Mesh, Measure, TestFunction, tr, sym

from dolfinx_contact.unbiased.contact_problem import create_contact_solver
from dolfinx_contact.cpp import ContactMode

# read mesh from file
fname = "cont-blocks_sk24_fnx"
with XDMFFile(MPI.COMM_WORLD, f"{fname}.xdmf", "r") as xdmf:
    cell_type, cell_degree = xdmf.read_cell_type(name="volume markers")
    topo = xdmf.read_topology_data(name="volume markers")
    x = xdmf.read_geometry_data(name="geometry")
    domain = Mesh(element("Lagrange", cell_type.name, cell_degree, rank=1))
    mesh = create_mesh(MPI.COMM_WORLD, topo, x, domain)
    tdim = mesh.topology.dim
    domain_marker = xdmf.read_meshtags(mesh, name="volume markers")
    mesh.topology.create_connectivity(tdim - 1, tdim)
    facet_marker = xdmf.read_meshtags(mesh, name="facet markers")

# tags for boundaries (see mesh file)
dirichlet_bdy_1 = 8  # top face
dirichlet_bdy_2 = 2  # bottom face

contact_bdy_1 = 12  # top contact interface
contact_bdy_2 = 6  # bottom contact interface

# measures
dx = Measure("dx", domain=mesh, subdomain_data=domain_marker)
ds = Measure("ds", domain=mesh, subdomain_data=facet_marker)


# Elasticity problem

# Function space
V = VectorFunctionSpace(mesh, ("Lagrange", 1))

# Function, TestFunction
u = Function(V)
v = TestFunction(V)

# Compute lame parameters
E = 1e4
nu = 0.2
mu = E / (2 * (1 + nu))
lmbda = E * nu / ((1 + nu) * (1 - 2 * nu))
V0 = FunctionSpace(mesh, ("DG", 0))
mu_dg = Function(V0)
lmbda_dg = Function(V0)
mu_dg.interpolate(lambda x: np.full((1, x.shape[1]), mu))
lmbda_dg.interpolate(lambda x: np.full((1, x.shape[1]), lmbda))

# Create variational form without contact contributions


def epsilon(v):
    return sym(grad(v))


def sigma(v):
    return (2.0 * mu * epsilon(v) + lmbda * tr(epsilon(v)) * Identity(len(v)))


F = inner(sigma(u), epsilon(v)) * dx

# Nitsche parameters
gamma = 10
theta = 1  # 1 - symmetric
problem_parameters = {"gamma": np.float64(E * gamma), "theta": np.float64(theta)}

# boundary conditions
g = Constant(mesh, ScalarType((0, 0, 0)))     # zero Dirichlet
dofs_g = locate_dofs_topological(V, tdim - 1, facet_marker.find(dirichlet_bdy_2))
d = Constant(mesh, ScalarType((0, 0, -0.2)))  # vertical displacement
dofs_d = locate_dofs_topological(V, tdim - 1, facet_marker.find(dirichlet_bdy_1))
bcs = [dirichletbc(d, dofs_d, V), dirichletbc(g, dofs_g, V)]

# contact surface data
# stored in adjacency list to allow for using multiple meshtags to mark
# contact surfaces. In this case only one meshtag is used, hence offsets has length 2 and
# the second value in offsets is 2 (=2 tags in first and only meshtag).
# The surface with tags [contact_bdy_1, contact_bdy_2] both can be found in this meshtag
data = np.array([contact_bdy_1, contact_bdy_2], dtype=np.int32)
offsets = np.array([0, 2], dtype=np.int32)
surfaces = adjacencylist(data, offsets)
# For unbiased computation the contact detection is performed in both directions
contact_pairs = [(0, 1), (1, 0)]


# Solver options
ksp_tol = 1e-10
newton_tol = 1e-7

# non-linear solver options
newton_options = {"relaxation_parameter": 1,
                  "atol": newton_tol,
                  "rtol": newton_tol,
                  "convergence_criterion": "residual",
                  "max_it": 50,
                  "error_on_nonconvergence": True}

# linear solver options
petsc_options = {
    "matptap_via": "scalable",
    "ksp_type": "cg",
    "ksp_rtol": ksp_tol,
    "ksp_atol": ksp_tol,
    "pc_type": "gamg",
    "pc_mg_levels": 3,
    "pc_mg_cycles": 1,   # 1 is v, 2 is w
    "mg_levels_ksp_type": "chebyshev",
    "mg_levels_pc_type": "jacobi",
    "pc_gamg_type": "agg",
    "pc_gamg_coarse_eq_limit": 100,
    "pc_gamg_agg_nsmooths": 1,
    "pc_gamg_threshold": 1e-3,
    "pc_gamg_square_graph": 2,
    "pc_gamg_reuse_interpolation": False,
    "ksp_norm_type": "unpreconditioned"
}

# compiler options to improve performance
cffi_options = ["-Ofast", "-march=native"]
jit_options = {"cffi_extra_compile_args": cffi_options, "cffi_libraries": ["m"]}
search_mode = [ContactMode.ClosestPoint for i in range(len(contact_pairs))]

# create contact solver
contact_problem = create_contact_solver(ufl_form=F, u=u, mu=mu_dg, lmbda=lmbda_dg,
                                        markers=[domain_marker, facet_marker],
                                        contact_data=(surfaces, contact_pairs),
                                        bcs=bcs,
                                        problem_parameters=problem_parameters,
                                        search_method=search_mode,
                                        newton_options=newton_options,
                                        petsc_options=petsc_options,
                                        jit_options=jit_options,
                                        quadrature_degree=5,
                                        search_radius=np.float64(0.5))

# Perform contact detection
for j in range(len(contact_pairs)):
    contact_problem.contact.create_distance_map(j)

# solve non-linear problem
n = contact_problem.solve()

# update displacement according to computed increment
contact_problem.du.x.scatter_forward()  # only relevant in parallel
contact_problem.u.x.array[:] += contact_problem.du.x.array[:]


# write resulting diplacements to file
with XDMFFile(mesh.comm, "result.xdmf", "w") as xdmf:
    xdmf.write_mesh(mesh)
    contact_problem.u.name = "u"
    xdmf.write_function(contact_problem.u)<|MERGE_RESOLUTION|>--- conflicted
+++ resolved
@@ -5,16 +5,9 @@
 import numpy as np
 
 from basix.ufl import element
-<<<<<<< HEAD
 from dolfinx.fem import (Constant, dirichletbc, Function, FunctionSpace,
                          locate_dofs_topological, VectorFunctionSpace)
-from dolfinx.graph import create_adjacencylist
-=======
-from dolfinx.fem import (Constant, dirichletbc, Function,
-                         locate_dofs_topological,
-                         VectorFunctionSpace)
 from dolfinx.graph import adjacencylist
->>>>>>> 5c018445
 from dolfinx.io import XDMFFile
 from dolfinx.mesh import create_mesh
 from mpi4py import MPI
