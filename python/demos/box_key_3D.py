# Copyright (C) 2022 Sarah Roggendorf
#
# SPDX-License-Identifier:    MIT

import argparse
import sys

import numpy as np
from dolfinx import log
import dolfinx.fem as _fem
from dolfinx.common import timing, Timer, list_timings, TimingType
from dolfinx.graph import create_adjacencylist
from dolfinx.io import XDMFFile
from dolfinx.mesh import GhostMode, meshtags
from mpi4py import MPI
from petsc4py import PETSc as _PETSc
import ufl

from dolfinx_contact.unbiased.nitsche_unbiased import nitsche_unbiased
from dolfinx_contact.helpers import lame_parameters, sigma_func, weak_dirichlet, epsilon
from dolfinx_contact.parallel_mesh_ghosting import create_contact_mesh
import dolfinx_contact.cpp

if __name__ == "__main__":
    desc = "Nitsche's method for two elastic bodies using custom assemblers"
    parser = argparse.ArgumentParser(description=desc,
                                     formatter_class=argparse.ArgumentDefaultsHelpFormatter)

    parser.add_argument("--quadrature", default=5, type=int, dest="q_degree",
                        help="Quadrature degree used for contact integrals")

    parser.add_argument("--time_steps", default=1, type=np.int32, dest="time_steps",
                        help="Number of pseudo time steps")
    timer = Timer("~Contact: - all")
    # Parse input arguments or set to defualt values
    args = parser.parse_args()
    mesh_dir = "meshes"
    fname = f"{mesh_dir}/box-key"

    WARNING = log.LogLevel.WARNING
    log.set_log_level(WARNING)

    # Read in mesh from xdmf file including markers
    # Cell markers:  It is expected that all cells are marked and that
    #                disconnected domains have different markers
    #                This is needed for defining the (near-)nullspace
    #                Currently we have the following cell markers:
    #                Outer box: 2
    #                Tree: 1
    #                These markers are handled automatically and the input to
    #                the contact code does not have to be changed if the
    #                marker values change.
    # Facet markers: This must include markers used for defining boundary
    #                conditions and markers for the contact surfaces
    #                Currently we have the follwoing facet markers:
    #                Dirichlet boundary (outer box): 4
    #                Neumann boundary (bottom): 3
    #                Contact surface 1 (tree surface): 6
    #                Contact surface 2 (outer box): 7
    #                If the values of these markers change, the input
    #                to the contact code has to be adjusted

    # When using different tags, change values here
    neumann_bdy = 5
    dirichlet_bdy = 4
    surface_1 = 6
    surface_2 = 7

    with XDMFFile(MPI.COMM_WORLD, f"{fname}.xdmf", "r") as xdmf:
        mesh = xdmf.read_mesh(ghost_mode=GhostMode.none)
        domain_marker = xdmf.read_meshtags(mesh, "cell_marker")
        tdim = mesh.topology.dim
        mesh.topology.create_connectivity(tdim - 1, tdim)
        facet_marker = xdmf.read_meshtags(mesh, "facet_marker")
    log.log(WARNING, "HELLO")

    # Call function that repartitions mesh for parallel computation
    if mesh.comm.size > 1:
        with Timer("~Contact: Add ghosts"):
            mesh, facet_marker, domain_marker = create_contact_mesh(
                mesh, facet_marker, domain_marker, [6, 7])

    V = _fem.VectorFunctionSpace(mesh, ("Lagrange", 1))

    def _torque(x):
        values = np.zeros((mesh.geometry.dim, x.shape[1]))
        for i in range(x.shape[1]):
            values[1, i] = 100 * x[2, i]
            values[2, i] = -100 * x[1, i]
        return values

    # Functions for Dirichlet and Neuman boundaries, body force
    g = _fem.Constant(mesh, _PETSc.ScalarType((0, 0, 0)))      # zero dirichlet
    t = _fem.Function(V)
    t.interpolate(_torque)  # traction
    f = _fem.Constant(mesh, _PETSc.ScalarType((2.0, 0.0, 0)))  # body force

    ncells = mesh.topology.index_map(tdim).size_local
    indices = np.array(range(ncells), dtype=np.int32)
    values = mesh.comm.rank * np.ones(ncells, dtype=np.int32)
    process_marker = meshtags(mesh, tdim, indices, values)
    process_marker.name = "process_marker"
    gdim = mesh.geometry.dim

    # contact surfaces with tags from marker_offset to marker_offset + 4 * split (split = #segments)
    contact_pairs = [(0, 1), (1, 0)]
    data = np.array([surface_1, surface_2], dtype=np.int32)
    offsets = np.array([0, 2], dtype=np.int32)
    surfaces = create_adjacencylist(data, offsets)

    # Function, TestFunction, TrialFunction and measures
    u = _fem.Function(V)
    v = ufl.TestFunction(V)
    dx = ufl.Measure("dx", domain=mesh, subdomain_data=domain_marker)
    ds = ufl.Measure("ds", domain=mesh, subdomain_data=facet_marker)

    # Compute lame parameters
    E = 1e3
    nu = 0.1
    mu_func, lambda_func = lame_parameters(False)
    mu = mu_func(E, nu)
    lmbda = lambda_func(E, nu)
    sigma = sigma_func(mu, lmbda)

    # Create variational form without contact contributions
    F = ufl.inner(sigma(u), epsilon(v)) * dx

    # Apply weak Dirichlet boundary conditions using Nitsche's method
    gamma = 10
    theta = 1
    F = weak_dirichlet(F, u, g, sigma, E * gamma, theta, ds(4))

    # traction (neumann) boundary condition on mesh boundary with tag 3
    F -= ufl.inner(t, v) * ds(3)

    # body forces
    F -= ufl.inner(f, v) * dx(1)

    # create initial guess
    inner_cells = domain_marker.find(1)

    def _u_initial(x):
        values = np.zeros((gdim, x.shape[1]))
        values[0, :] = 0.1
        return values

    u.interpolate(_u_initial, inner_cells)

    # Solver options
    ksp_tol = 1e-10
    newton_tol = 1e-7
    newton_options = {"relaxation_parameter": 1.0,
                      "atol": newton_tol,
                      "rtol": newton_tol,
                      "convergence_criterion": "residual",
                      "max_it": 50,
                      "error_on_nonconvergence": False}

    # In order to use an LU solver for debugging purposes on small scale problems
    # use the following PETSc options: {"ksp_type": "preonly", "pc_type": "lu"}
    petsc_options = {
        "matptap_via": "scalable",
        "ksp_type": "cg",
        "ksp_rtol": ksp_tol,
        "ksp_atol": ksp_tol,
        "pc_type": "gamg",
        "pc_mg_levels": 3,
        "pc_mg_cycles": 1,   # 1 is v, 2 is w
        "mg_levels_ksp_type": "chebyshev",
        "mg_levels_pc_type": "jacobi",
        "pc_gamg_type": "agg",
        "pc_gamg_coarse_eq_limit": 100,
        "pc_gamg_agg_nsmooths": 1,
        "pc_gamg_threshold": 1e-3,
        "pc_gamg_square_graph": 2,
        "pc_gamg_reuse_interpolation": False
    }

    # Solve contact problem using Nitsche's method
    problem_parameters = {"gamma": np.float64(E * gamma), "theta": np.float64(theta)}
    V0 = _fem.FunctionSpace(mesh, ("DG", 0))
    mu0 = _fem.Function(V0)
    lmbda0 = _fem.Function(V0)
    mu0.interpolate(lambda x: np.full((1, x.shape[1]), mu))
    lmbda0.interpolate(lambda x: np.full((1, x.shape[1]), lmbda))
    solver_outfile = None

    rhs_fns = [g, t, f]
    size = mesh.comm.size
    outname = f"results/boxkey_{tdim}D_{size}"
<<<<<<< HEAD
    search_mode = [dolfinx_contact.cpp.ContactMode.ClosestPoint, dolfinx_contact.cpp.ContactMode.ClosestPoint]
=======

    cffi_options = ["-Ofast", "-march=native"]
    jit_options = {"cffi_extra_compile_args": cffi_options, "cffi_libraries": ["m"]}
>>>>>>> e90f6af5
    u1, num_its, krylov_iterations, solver_time = nitsche_unbiased(args.time_steps, ufl_form=F, u=u,
                                                                   mu=mu0, lmbda=lmbda0,
                                                                   rhs_fns=rhs_fns,
                                                                   markers=[domain_marker, facet_marker],
                                                                   contact_data=(surfaces, contact_pairs),
                                                                   bcs=([(np.empty(shape=(0, 0),
                                                                                   dtype=np.int32), -1)], []),
                                                                   problem_parameters=problem_parameters,
                                                                   search_method=search_mode,
                                                                   newton_options=newton_options,
                                                                   petsc_options=petsc_options,
                                                                   jit_options=jit_options,
                                                                   outfile=solver_outfile,
                                                                   fname=outname,
                                                                   quadrature_degree=args.q_degree,
                                                                   search_radius=np.float64(-1))

    timer.stop()
    # write solution to file
    size = mesh.comm.size
    with XDMFFile(mesh.comm, f"results/box_{size}.xdmf", "w") as xdmf:
        xdmf.write_mesh(mesh)
        u1.name = f"u_{size}"
        xdmf.write_function(u1)
    with XDMFFile(mesh.comm, f"results/box_partitioning_{size}.xdmf", "w") as xdmf:
        xdmf.write_mesh(mesh)
        xdmf.write_meshtags(process_marker, mesh.geometry)

    outfile = sys.stdout

    if mesh.comm.rank == 0:
        print("-" * 25, file=outfile)
        print(f"Newton options {newton_options}", file=outfile)
        print(f"num_dofs: {u1.function_space.dofmap.index_map_bs*u1.function_space.dofmap.index_map.size_global}"
              + f", {mesh.topology.cell_types[0]}", file=outfile)
        print(f"Newton solver {timing('~Contact: Newton (Newton solver)')[1]}", file=outfile)
        print(f"Krylov solver {timing('~Contact: Newton (Krylov solver)')[1]}", file=outfile)
        print(f"Newton time: {solver_time}", file=outfile)
        print(f"Newton iterations {num_its}, ", file=outfile)
        print(f"Krylov iterations {krylov_iterations},", file=outfile)
        print("-" * 25, file=outfile)

    list_timings(MPI.COMM_WORLD, [TimingType.wall])<|MERGE_RESOLUTION|>--- conflicted
+++ resolved
@@ -188,13 +188,10 @@
     rhs_fns = [g, t, f]
     size = mesh.comm.size
     outname = f"results/boxkey_{tdim}D_{size}"
-<<<<<<< HEAD
     search_mode = [dolfinx_contact.cpp.ContactMode.ClosestPoint, dolfinx_contact.cpp.ContactMode.ClosestPoint]
-=======
 
     cffi_options = ["-Ofast", "-march=native"]
     jit_options = {"cffi_extra_compile_args": cffi_options, "cffi_libraries": ["m"]}
->>>>>>> e90f6af5
     u1, num_its, krylov_iterations, solver_time = nitsche_unbiased(args.time_steps, ufl_form=F, u=u,
                                                                    mu=mu0, lmbda=lmbda0,
                                                                    rhs_fns=rhs_fns,
