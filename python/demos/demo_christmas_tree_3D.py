--- conflicted
+++ resolved
@@ -9,12 +9,7 @@
 from dolfinx import log
 import dolfinx.fem as _fem
 from dolfinx.common import timing, Timer
-<<<<<<< HEAD
-from dolfinx.graph import create_adjacencylist
-=======
-from dolfinx.cpp.mesh import MeshTags_int32
 from dolfinx.graph import adjacencylist
->>>>>>> 5c018445
 from dolfinx.io import XDMFFile
 from dolfinx.mesh import locate_entities_boundary, GhostMode, meshtags
 from mpi4py import MPI
