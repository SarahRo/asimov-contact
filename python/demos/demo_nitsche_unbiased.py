--- conflicted
+++ resolved
@@ -324,26 +324,18 @@
         displacement = load_increment
 
         # Solve contact problem using Nitsche's method
-<<<<<<< HEAD
         if args.variable_gap:
-            u1, n, krylov_iterations = nitsche_variable_gap(
+            u1, n, krylov_iterations, solver_time = nitsche_variable_gap(
                 mesh=mesh, mesh_data=mesh_data, physical_parameters=physical_parameters,
                 nitsche_parameters=nitsche_parameters, displacement=displacement,
                 quadrature_degree=args.q_degree, petsc_options=petsc_options,
                 newton_options=newton_options)
         else:
-            u1, n, krylov_iterations = nitsche_unbiased(
+            u1, n, krylov_iterations, solver_time = nitsche_unbiased(
                 mesh=mesh, mesh_data=mesh_data, physical_parameters=physical_parameters,
                 nitsche_parameters=nitsche_parameters, displacement=displacement,
                 quadrature_degree=args.q_degree, petsc_options=petsc_options,
                 newton_options=newton_options)
-=======
-        u1, n, krylov_iterations, solver_time = nitsche_unbiased(
-            mesh=mesh, mesh_data=mesh_data, physical_parameters=physical_parameters,
-            nitsche_parameters=nitsche_parameters, displacement=displacement,
-            quadrature_degree=args.q_degree, petsc_options=petsc_options,
-            newton_options=newton_options, outfile=solver_outfile)
->>>>>>> b6669e3e
         num_newton_its[j] = n
         num_krylov_its[j] = krylov_iterations
         newton_time[j] = solver_time
