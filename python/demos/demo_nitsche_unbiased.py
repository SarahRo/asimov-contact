--- conflicted
+++ resolved
@@ -396,11 +396,7 @@
                                                                          newton_options=newton_options,
                                                                          petsc_options=petsc_options,
                                                                          outfile=solver_outfile,
-<<<<<<< HEAD
-                                                                         fname=outnamej, search_method=mode,
-=======
                                                                          fname=outnamej, raytracing=args.raytracing,
->>>>>>> 1bbfacaa
                                                                          quadrature_degree=args.q_degree,
                                                                          search_radius=args.radius)
         num_newton_its[j, :] = newton_its[:]
