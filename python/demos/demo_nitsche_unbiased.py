--- conflicted
+++ resolved
@@ -17,16 +17,9 @@
                                      create_box_mesh_3D,
                                      create_circle_circle_mesh,
                                      create_circle_plane_mesh,
-<<<<<<< HEAD
-                                     create_sphere_plane_mesh,
-                                     create_hexahedral_mesh)
-from dolfinx_contact import update_geometry
-from dolfinx_contact.unbiased import nitsche_unbiased, nitsche_variable_gap
-=======
                                      create_cylinder_cylinder_mesh,
                                      create_sphere_plane_mesh)
 from dolfinx_contact.unbiased.nitsche_unbiased import nitsche_unbiased
->>>>>>> 2eef58ad
 
 if __name__ == "__main__":
     desc = "Nitsche's method with rigid surface using custom assemblers"
@@ -58,13 +51,10 @@
                         help="Displacement BC in negative y direction")
     parser.add_argument("--load_steps", default=1, type=np.int32, dest="nload_steps",
                         help="Number of steps for gradual loading")
-<<<<<<< HEAD
     parser.add_argument("--variable_gap", default=False, action='store_true', dest="variable_gap",
                         help="If true, gap is recomputed in each Newton step")
-=======
     parser.add_argument("--res", default=0.1, type=np.float64, dest="res",
                         help="Mesh resolution")
->>>>>>> 2eef58ad
 
     # Parse input arguments or set to defualt values
     args = parser.parse_args()
@@ -148,13 +138,8 @@
             def right(x):
                 return x[0] > 2.2
 
-<<<<<<< HEAD
-            def bottom1(x):
-                return np.logical_and(x[1] < 0.5, x[1] > 0.15)
-=======
             def right_contact(x):
                 return np.logical_and(x[0] < 2, x[0] > 1.45)
->>>>>>> 2eef58ad
 
             def left_contact(x):
                 return np.logical_and(x[0] > 0.25, x[0] < 1.1)
@@ -284,16 +269,10 @@
     petsc_options = {"ksp_type": "cgs", "pc_type": "gamg", "pc_gamg_type": "agg", "pc_gamg_coarse_eq_limit": 1000,
                      "pc_gamg_agg_nsmooths": 2,
                      "pc_gamg_sym_graph": True, "mg_levels_ksp_type": "chebyshev", "mg_levels_pc_type": "jacobi",
-<<<<<<< HEAD
-                     "mg_levels_esteig_ksp_type": "cg", "matptap_via": "scalable", "pc_gamg_square_graph": 2,
-                     "pc_gamg_threshold": 1e-1}
-
-=======
                      "matptap_via": "scalable", "pc_gamg_square_graph": 2,
                      "pc_gamg_threshold": 1e-1}  # , "ksp_view": None}
     # Add if mg_levels_pc_type: sor
     # "mg_levels_esteig_ksp_type": "cg",
->>>>>>> 2eef58ad
     # Pack mesh data for Nitsche solver
     mesh_data = (facet_marker, dirichet_bdy_1, contact_bdy_1, contact_bdy_2, dirichlet_bdy_2)
 
@@ -318,19 +297,6 @@
         displacement = load_increment
 
         # Solve contact problem using Nitsche's method
-<<<<<<< HEAD
-        if variable_gap:
-            u1 = nitsche_variable_gap(mesh=mesh, mesh_data=mesh_data, physical_parameters=physical_parameters,
-                                      nitsche_parameters=nitsche_parameters, displacement=displacement,
-                                      nitsche_bc=True, quadrature_degree=3, petsc_options=petsc_options,
-                                      newton_options=newton_options)
-        else:
-            u1 = nitsche_unbiased(mesh=mesh, mesh_data=mesh_data, physical_parameters=physical_parameters,
-                                  nitsche_parameters=nitsche_parameters, displacement=displacement,
-                                  nitsche_bc=True, quadrature_degree=3, petsc_options=petsc_options,
-                                  newton_options=newton_options)
-
-=======
         u1, n, krylov_iterations = nitsche_unbiased(
             mesh=mesh, mesh_data=mesh_data, physical_parameters=physical_parameters,
             nitsche_parameters=nitsche_parameters, displacement=displacement,
@@ -338,7 +304,6 @@
             newton_options=newton_options)
         num_newton_its[j] = n
         num_krylov_its[j] = krylov_iterations
->>>>>>> 2eef58ad
         with XDMFFile(mesh.comm, f"results/u_unbiased_{j}.xdmf", "w") as xdmf:
             xdmf.write_mesh(mesh)
             u1.name = "u"
