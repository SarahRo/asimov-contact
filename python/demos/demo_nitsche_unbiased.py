--- conflicted
+++ resolved
@@ -9,14 +9,9 @@
 import ufl
 from dolfinx import log
 from dolfinx.common import TimingType, list_timings, timing
-<<<<<<< HEAD
 from dolfinx.fem import (Constant, dirichletbc, Function, Expression, FunctionSpace,
                          VectorFunctionSpace, locate_dofs_topological)
-from dolfinx.graph import create_adjacencylist
-=======
-from dolfinx.fem import (Constant, dirichletbc, Function, locate_dofs_topological, VectorFunctionSpace)
 from dolfinx.graph import adjacencylist
->>>>>>> 5c018445
 from dolfinx.io import XDMFFile
 from dolfinx.mesh import locate_entities_boundary, GhostMode, meshtags
 from mpi4py import MPI
@@ -377,7 +372,8 @@
     # dictionary with problem parameters
     gamma = args.gamma
     theta = args.theta
-    problem_parameters = {"gamma": np.float64(E * gamma* args.order**2), "theta": np.float64(theta), "friction": np.float64(args.fric)}
+    problem_parameters = {"gamma": np.float64(E * gamma * args.order**2),
+                          "theta": np.float64(theta), "friction": np.float64(args.fric)}
     V0 = FunctionSpace(mesh, ("DG", 0))
     mu0 = Function(V0)
     lmbda0 = Function(V0)
