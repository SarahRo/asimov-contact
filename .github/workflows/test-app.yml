--- conflicted
+++ resolved
@@ -135,15 +135,9 @@
           mkdir -p results
           mkdir -p meshes
           mpirun -np 2 python3 demo_nitsche_unbiased.py --problem=1
-<<<<<<< HEAD
-          mpirun -np 2 python3 demo_nitsche_unbiased.py --problem=2
-          mpirun -np 2 python3 demo_nitsche_unbiased.py --problem=3
-          mpirun -np 2 python3 demo_nitsche_unbiased.py --problem=3 --3D
-=======
           mpirun -np 2 python3 demo_nitsche_unbiased.py --problem=2 --friction=0.1
           mpirun -np 2 python3 demo_nitsche_unbiased.py --problem=3
           mpirun -np 2 python3 demo_nitsche_unbiased.py --problem=3 --3D --friction=0.1
->>>>>>> fbc06e54
           mpirun -np 2 python3 demo_nitsche_meshties.py
           mpirun -np 2 python3 meshtie_convergence.py --3D
           mpirun -np 2 python3 meshtie_convergence.py --simplex --3D
